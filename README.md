# functorch

[**Why functorch?**](#why-composable-function-transforms)
| [**Install guide**](#install)
| [**Transformations**](#what-are-the-transforms)
| [**Documentation**](#documentation)
| [**Future Plans**](#future-plans)

**This library is currently under heavy development - if you have suggestions
on the API or use-cases you'd like to be covered, please open an github issue
or reach out. We'd love to hear about how you're using the library.**

`functorch` is [JAX-like](https://github.com/google/jax) composable function
transforms for PyTorch.

It aims to provide composable `vmap` and `grad` transforms that work with
PyTorch modules and PyTorch autograd with good eager-mode performance.

In addition, there is experimental functionality to trace through these
transformations using FX in order to capture the results of these transforms
ahead of time. This would allow us to compile the results of vmap or grad
to improve performance.

## Why composable function transforms?

There are a number of use cases that are tricky to do in
PyTorch today:
- computing per-sample-gradients (or other per-sample quantities)
- running ensembles of models on a single machine
- efficiently batching together tasks in the inner-loop of MAML
- efficiently computing Jacobians and Hessians
- efficiently computing batched Jacobians and Hessians

Composing `vmap`, `grad`, `vjp`, and `jvp` transforms allows us to express the above
without designing a separate subsystem for each. This idea of composable function
transforms comes from the [JAX framework](https://github.com/google/jax).

## Install

There are two ways to install functorch:
1. functorch from source
2. functorch beta (compatible with PyTorch 1.11)

We recommend trying out the functorch beta first.

### Installing functorch from source

<details><summary>Click to expand</summary>
<p>

#### Using Colab

Follow the instructions [in this Colab notebook](https://colab.research.google.com/drive/1CrLkqIrydBYP_svnF89UUO-aQEqNPE8x?usp=sharing)

#### Locally

First, set up an environment. We will be installing a nightly PyTorch binary
as well as functorch. If you're using conda, create a conda environment:
```bash
conda create --name functorch
conda activate functorch
```
If you wish to use `venv` instead:
```bash
python -m venv functorch-env
source functorch-env/bin/activate
```

Next, install one of the following following PyTorch nightly binaries.
```bash
# For CUDA 10.2
pip install --pre torch -f https://download.pytorch.org/whl/nightly/cu102/torch_nightly.html --upgrade
# For CUDA 11.1
pip install --pre torch -f https://download.pytorch.org/whl/nightly/cu111/torch_nightly.html --upgrade
# For CPU-only build
pip install --pre torch -f https://download.pytorch.org/whl/nightly/cpu/torch_nightly.html --upgrade
```
If you already have a nightly of PyTorch installed and wanted to upgrade it
(recommended!), append `--upgrade` to one of those commands.

Install functorch:
```bash
pip install ninja  # Makes the build go faster
pip install --user "git+https://github.com/pytorch/functorch.git"
```

Run a quick sanity check in python:
```py
import torch
from functorch import vmap
x = torch.randn(3)
y = vmap(torch.sin)(x)
assert torch.allclose(y, x.sin())
```

#### functorch development setup

`functorch` is a PyTorch C++ Extension module. To install,

- Install [PyTorch from source](https://github.com/pytorch/pytorch#from-source).
`functorch` usually runs on the latest development version of PyTorch.
- Run `python setup.py install`. You can use `DEBUG=1` to compile in debug mode.

Then, try to run some tests to make sure all is OK:
```bash
pytest test/test_vmap.py -v
pytest test/test_eager_transforms.py -v
```

To do devel install:

```bash
pip install -e .
```

To install with optional dependencies, e.g. for AOTAutograd:

```bash
pip install -e .[aot]
```


</p>
</details>

### Installing functorch beta (compatible with PyTorch 1.11)

<details><summary>Click to expand</summary>
<p>

#### Using Colab

Follow the instructions [here](https://colab.research.google.com/drive/1GNfb01W_xf8JRu78ZKoNnLqiwcrJrbYG#scrollTo=HJ1srOGeNCGA)

#### pip

Prerequisite: [Install PyTorch 1.11](https://pytorch.org/get-started/locally/)

<<<<<<< HEAD
Next, run the following.
```bash
pip install ninja  # Makes the build go faster
pip install --user "git+https://github.com/pytorch/functorch.git@release/torch_1.10_preview"
=======
```
pip install functorch
>>>>>>> 2e9512d7
```

Finally, run a quick sanity check in python:
```py
import torch
from functorch import vmap
x = torch.randn(3)
y = vmap(torch.sin)(x)
assert torch.allclose(y, x.sin())
```

</p>
</details>

## What are the transforms?

Right now, we support the following transforms:
- `grad`, `vjp`, `jvp`,
- `jacrev`, `jacfwd`, `hessian`
- `vmap`

Furthermore, we have some utilities for working with PyTorch modules.
- `make_functional(model)`
- `make_functional_with_buffers(model)`

### vmap

Note: `vmap` imposes restrictions on the code that it can be used on.
For more details, please read its docstring.

`vmap(func)(*inputs)` is a transform that adds a dimension to all Tensor
operations in `func`. `vmap(func)` returns a few function that maps `func` over
some dimension (default: 0) of each Tensor in `inputs`.

`vmap` is useful for hiding batch dimensions: one can write a function `func`
that runs on examples and then lift it to a function that can take batches of
examples with `vmap(func)`, leading to a simpler modeling experience:

```py
from functorch import vmap
batch_size, feature_size = 3, 5
weights = torch.randn(feature_size, requires_grad=True)

def model(feature_vec):
    # Very simple linear model with activation
    assert feature_vec.dim() == 1
    return feature_vec.dot(weights).relu()

examples = torch.randn(batch_size, feature_size)
result = vmap(model)(examples)
```

### grad

`grad(func)(*inputs)` assumes `func` returns a single-element Tensor. It compute
the gradients of the output of func w.r.t. to `inputs[0]`.

```py
from functorch import grad
x = torch.randn([])
cos_x = grad(lambda x: torch.sin(x))(x)
assert torch.allclose(cos_x, x.cos())

# Second-order gradients
neg_sin_x = grad(grad(lambda x: torch.sin(x)))(x)
assert torch.allclose(neg_sin_x, -x.sin())
```

When composed with `vmap`, `grad` can be used to compute per-sample-gradients:
```py
from functorch import vmap
batch_size, feature_size = 3, 5

def model(weights,feature_vec):
    # Very simple linear model with activation
    assert feature_vec.dim() == 1
    return feature_vec.dot(weights).relu()

def compute_loss(weights, example, target):
    y = model(weights, example)
    return ((y - target) ** 2).mean()  # MSELoss

weights = torch.randn(feature_size, requires_grad=True)
examples = torch.randn(batch_size, feature_size)
targets = torch.randn(batch_size)
inputs = (weights,examples, targets)
grad_weight_per_example = vmap(grad(compute_loss), in_dims=(None, 0, 0))(*inputs)
```

### vjp

The `vjp` transform applies `func` to `inputs` and returns a new function that
computes vjps given some `cotangents` Tensors.
```py
from functorch import vjp
outputs, vjp_fn = vjp(func, inputs); vjps = vjp_fn(*cotangents)
```

### jvp

The `jvp` transforms computes Jacobian-vector-products and is also known as
"forward-mode AD". It is not a higher-order function unlike most other transforms,
but it returns the outputs of `func(inputs)` as well as the `jvp`s.
```py
from functorch import jvp
x = torch.randn(5)
y = torch.randn(5)
f = lambda x, y: (x * y)
_, output = jvp(f, (x, y), (torch.ones(5), torch.ones(5)))
assert torch.allclose(output, x + y)
```

### jacrev, jacfwd, and hessian

The `jacrev` transform returns a new function that takes in `x` and returns the
Jacobian of `torch.sin` with respect to `x` using reverse-mode AD.
```py
from functorch import jacrev
x = torch.randn(5)
jacobian = jacrev(torch.sin)(x)
expected = torch.diag(torch.cos(x))
assert torch.allclose(jacobian, expected)
```
Use `jacrev` to compute the jacobian. This can be composed with vmap to produce
batched jacobians:

```py
x = torch.randn(64, 5)
jacobian = vmap(jacrev(torch.sin))(x)
assert jacobian.shape == (64, 5, 5)
```

`jacfwd` is a drop-in replacement for `jacrev` that computes Jacobians using
forward-mode AD:
```py
from functorch import jacfwd
x = torch.randn(5)
jacobian = jacfwd(torch.sin)(x)
expected = torch.diag(torch.cos(x))
assert torch.allclose(jacobian, expected)
```

Composing `jacrev` with itself or `jacfwd` can produce hessians:
```py
def f(x):
  return x.sin().sum()

x = torch.randn(5)
hessian0 = jacrev(jacrev(f))(x)
hessian1 = jacfwd(jacrev(f))(x)
```

The `hessian` is a convenience function that combines `jacfwd` and `jacrev`:
```py
from functorch import hessian

def f(x):
  return x.sin().sum()

x = torch.randn(5)
hess = hessian(f)(x)
```

### Tracing through the transformations
We can also trace through these transformations in order to capture the results as new code using `make_fx`. There is also experimental integration with the NNC compiler (only works on CPU for now!).

```py
from functorch import make_fx, grad
def f(x):
    return torch.sin(x).sum()
x = torch.randn(100)
grad_f = make_fx(grad(f))(x)
print(grad_f.code)

def forward(self, x_1):
    sin = torch.ops.aten.sin(x_1)
    sum_1 = torch.ops.aten.sum(sin, None);  sin = None
    cos = torch.ops.aten.cos(x_1);  x_1 = None
    _tensor_constant0 = self._tensor_constant0
    mul = torch.ops.aten.mul(_tensor_constant0, cos);  _tensor_constant0 = cos = None
    return mul
```

### Working with NN modules: make_functional and friends

Sometimes you may want to perform a transform with respect to the parameters
and/or buffers of an nn.Module. This can happen for example in:
- model ensembling, where all of your weights and buffers have an additional
dimension
- per-sample-gradient computation where you want to compute per-sample-grads
of the loss with respect to the model parameters

Our solution to this right now is an API that, given an nn.Module, creates a
stateless version of it that can be called like a function.

- `make_functional(model)` returns a functional version of `model` and the
`model.parameters()`
- `make_functional_with_buffers(model)` returns a functional version of
`model` and the `model.parameters()` and `model.buffers()`.

Here's an example where we compute per-sample-gradients using an nn.Linear
layer:

```py
import torch
from functorch import make_functional, vmap, grad

model = torch.nn.Linear(3, 3)
data = torch.randn(64, 3)
targets = torch.randn(64, 3)

func_model, params = make_functional(model)

def compute_loss(params, data, targets):
    preds = func_model(params, data)
    return torch.mean((preds - targets) ** 2)

per_sample_grads = vmap(grad(compute_loss), (None, 0, 0))(params, data, targets)
```

If you're making an ensemble of models, you may find
`combine_state_for_ensemble` useful.

## Documentation

For more documentation, see [our docs website](https://pytorch.org/functorch).

## Debugging
`functorch._C.dump_tensor`: Dumps dispatch keys on stack
`functorch._C._set_vmap_fallback_warning_enabled(False)` if the vmap warning spam bothers you.

## Future Plans

In the end state, we'd like to upstream this into PyTorch once we iron out the
design details. To figure out the details, we need your help -- please send us
your use cases by starting a conversation in the issue tracker or trying our
project out.

## License
Functorch has a BSD-style license, as found in the [LICENSE](LICENSE) file.

## Citing functorch

If you use functorch in your publication, please cite it by using the following BibTeX entry.

```bibtex
@Misc{functorch2021,
  author =       {Horace He, Richard Zou},
  title =        {functorch: JAX-like composable function transforms for PyTorch},
  howpublished = {\url{https://github.com/pytorch/functorch}},
  year =         {2021}
}
```<|MERGE_RESOLUTION|>--- conflicted
+++ resolved
@@ -136,15 +136,9 @@
 
 Prerequisite: [Install PyTorch 1.11](https://pytorch.org/get-started/locally/)
 
-<<<<<<< HEAD
-Next, run the following.
-```bash
-pip install ninja  # Makes the build go faster
-pip install --user "git+https://github.com/pytorch/functorch.git@release/torch_1.10_preview"
-=======
-```
+
+```bash
 pip install functorch
->>>>>>> 2e9512d7
 ```
 
 Finally, run a quick sanity check in python:
