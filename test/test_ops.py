--- conflicted
+++ resolved
@@ -571,11 +571,6 @@
     @skipOps('TestOperators', 'test_vmapvjp_has_batch_rule', vmapvjp_fail.union({
         xfail('view_as_complex'),
         xfail('__getitem__'),
-<<<<<<< HEAD
-        xfail('addr'),
-=======
-        xfail('cdist'),
->>>>>>> 38016341
         xfail('cholesky'),
         xfail('clamp'),
         xfail('clamp', 'scalar'),
