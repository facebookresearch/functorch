--- conflicted
+++ resolved
@@ -944,12 +944,8 @@
         xfail('__getitem__', ''),
         xfail('clamp', ''),
         xfail('fill_'),
-<<<<<<< HEAD
-        xfail('index_put'),
-=======
         xfail('index_put', ''),
         xfail('linalg.svdvals'),
->>>>>>> 8492692e
         xfail('lu_solve'),
         xfail('lu_unpack'),
         xfail('matrix_exp'),
