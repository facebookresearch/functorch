--- conflicted
+++ resolved
@@ -3099,11 +3099,6 @@
 
     @ops(functorch_lagging_op_db + additional_op_db, allowed_dtypes=(torch.float,))
     @skipOps('TestVmapOperatorsOpInfo', 'test_op_has_batch_rule', vmap_fail.union({
-<<<<<<< HEAD
-        xfail('addr'),
-=======
-        xfail('cdist'),
->>>>>>> 38016341
         xfail('complex'),
         xfail('copysign'),
         xfail('diag_embed'),
