# Copyright (c) Facebook, Inc. and its affiliates.
# All rights reserved.
#
# This source code is licensed under the BSD-style license found in the
# LICENSE file in the root directory of this source tree.

from torch.testing._internal.common_utils import (
    TestCase, run_tests, parametrize, subtest
)
import torch
import torch.nn as nn
import torch.nn.functional as F
import unittest
import warnings
import math
from typing import Callable, Type
from torch.testing._internal.common_device_type import instantiate_device_type_tests, onlyCPU
from torch.testing._internal.common_dtype import get_all_fp_dtypes
from functools import partial

import functorch
from functorch import (
    grad, vjp, vmap, jacrev, grad_and_value,
    make_functional, make_functional_with_buffers,
)
from functorch._src.make_functional import (
    functional_init, functional_init_with_buffers,
)
from functorch.experimental import (
    jvp, jacfwd, hessian,
)
from functorch._src.eager_transforms import _argnums_partial
from functorch._src.custom_function import custom_vjp

# NB: numpy is a testing dependency!
import numpy as np

USE_TORCHVISION = False
try:
    import torchvision  # noqa: F401
    USE_TORCHVISION = True
except ImportError:
    warnings.warn("Couldn't import torchvision. Some of our tests use it, try "
                  "to install it with commands from pytorch.org, post-fixed with "
                  "`--no-deps` to avoid overwriting the pytorch installation",
                  UserWarning)

# TestCase for _argnums_partial, an important helper funciton


class TestArgnumsPartial(TestCase):
    def test_invalid_argnum_type(self):
        x = torch.randn(3)
        args = (x,)
        with self.assertRaisesRegex(RuntimeError, "int or Tuple"):
            _argnums_partial(torch.sin, args, 0.0)
        with self.assertRaisesRegex(RuntimeError, "int or Tuple"):
            _argnums_partial(torch.sin, args, [0])
        with self.assertRaisesRegex(RuntimeError, "must be int"):
            _argnums_partial(torch.sin, args, (0.0,))

        args = (0.1, 1.1, 2.1, 3.1, 4.1)

        def f(a, b, c, d, e):
            return a
        with self.assertRaisesRegex(RuntimeError, "must be int"):
            _argnums_partial(torch.sin, args, ((0, 1), 2))

    def test_out_of_bounds_argnum_values(self):
        x = torch.randn(3)
        args = (x,)
        with self.assertRaisesRegex(RuntimeError, "positional inputs"):
            _argnums_partial(torch.sin, args, 1)
        with self.assertRaisesRegex(RuntimeError, "positional inputs"):
            _argnums_partial(torch.sin, args, -2)
        with self.assertRaisesRegex(RuntimeError, "positional inputs"):
            _argnums_partial(torch.sin, args, (-2,))

    def test_not_enough_argnums(self):
        x = torch.randn(3)
        args = (x,)
        with self.assertRaisesRegex(RuntimeError, "must be non-empty"):
            _argnums_partial(torch.sin, args, ())

    def test_duplicate_argnums(self):
        x = torch.randn(3)
        args = (x, x)
        with self.assertRaisesRegex(RuntimeError, "must be unique"):
            _argnums_partial(torch.add, args, (0, 0))
        with self.assertRaisesRegex(RuntimeError, "must be unique"):
            _argnums_partial(torch.add, args, (0, -2))

    def test_flat_args_with_positive_int_argnum(self):
        args = (0.1, 1.1, 2.1, 3.1, 4.1)

        def f(a, b, c, d, e):
            return a

        f_new, res = _argnums_partial(f, args, 0)
        self.assertEqual(res, (0.1,))
        self.assertEqual(f_new(*res), 0.1)

        f_new, res = _argnums_partial(f, args, 4)
        self.assertEqual(res, (4.1,))
        self.assertEqual(f_new(*res), 0.1)

    def test_flat_args_with_negative_int_argnum(self):
        args = (0.1, 1.1, 2.1, 3.1, 4.1)

        def f(a, b, c, d, e):
            return a

        expected = f(*args)
        f_new, res = _argnums_partial(f, args, -1)
        self.assertEqual(res, (4.1,))
        self.assertEqual(f_new(*res), expected)

        f_new, res = _argnums_partial(f, args, -5)
        self.assertEqual(res, (0.1,))
        self.assertEqual(f_new(*res), expected)

    def test_flat_args_with_tuple_argnum(self):
        args = (0.1, 1.1, 2.1, 3.1, 4.1)

        def f(a, b, c, d, e):
            return a

        f_new, res = _argnums_partial(f, args, (0, 1, 2, 3, 4))
        self.assertEqual(f_new(*res), 0.1)
        self.assertEqual(res, args)

        f_new, res = _argnums_partial(f, args, (0, -3))
        self.assertEqual(f_new(*res), 0.1)
        self.assertEqual(res, (0.1, 2.1))

    def test_pytree_args(self):
        args = ((0.1, 1.1), 2.0, [3.1])

        def f(a, b, c):
            return a[0] + a[1] + b + c[0]

        expected = f(*args)

        f_new, res = _argnums_partial(f, args, 0)
        self.assertEqual(res, args[0:1])
        self.assertEqual(f_new(*res), expected)

        f_new, res = _argnums_partial(f, args, (0,))
        self.assertEqual(res, args[0:1])
        self.assertEqual(f_new(*res), expected)

        f_new, res = _argnums_partial(f, args, -1)
        self.assertEqual(res, args[-1:])
        self.assertEqual(f_new(*res), expected)

        f_new, res = _argnums_partial(f, args, (0, -2))
        self.assertEqual(res, args[0:2])
        self.assertEqual(f_new(*res), expected)

    def test_argnums_reorders(self):
        args = ((0.1, 1.1, 2.1), 3.1, 4.1)

        def f(a, b, c):
            return a[0] + a[1] + a[2] + b + c

        expected = f(*args)
        f_new, res = _argnums_partial(f, args, (1, 0))
        self.assertEqual(res, (args[1], args[0]))
        self.assertEqual(f_new(*res), expected)

    def test_function_with_default_args(self):
        args = ((0.1, 1.1, 2.1), 3.1)

        def f(a, b, c=4.1):
            return a[0] + a[1] + a[2] + b + c

        expected = f(*args)
        f_new, res = _argnums_partial(f, args, -2)
        self.assertEqual(res, args[0:1])
        self.assertEqual(f_new(*res), expected)

        args = ((0.1, 1.1, 2.1), 3.1, 5.1)
        expected = f(*args)
        f_new, res = _argnums_partial(f, args, -1)
        self.assertEqual(res, args[-1:])
        self.assertEqual(f_new(*res), expected)


class TestGradTransform(TestCase):
    def test_primitive(self, device):
        x = torch.randn([], device=device)
        result = grad(torch.sin)(x)
        self.assertEqual(result, torch.cos(x))

    def test_composite_simple(self, device):
        x = torch.randn(2, 3, 4, device=device)
        result = grad(lambda x: torch.flatten(x).sum())(x)
        self.assertEqual(result, torch.ones_like(x))

    def test_fn_with_kwargs(self, device):
        def foo(x, y):
            return (x * y).sum()

        x = torch.randn(3, device=device)
        y = torch.randn(3, device=device)
        expected = grad(foo)(x, y)
        result = grad(foo)(x, y=y)
        self.assertEqual(result, expected)

    def test_composite_complicated(self, device):
        x = torch.randn(3, device=device)
        y = torch.randn(3, 5, device=device)

        def foo(x, y):
            result = x @ y
            return result.sum()

        result = grad(foo)(x, y)

        x.requires_grad_()
        out = foo(x, y)
        expected, = torch.autograd.grad(out, x)

        self.assertEqual(result, expected)

    def test_composite_two_ops(self, device):
        N, C = 2, 5
        y = torch.randn(N, C, device=device)
        targets = torch.randint(0, C, (N,), device=device)

        def foo(y, targets):
            return F.cross_entropy(y, targets)

        result = grad(foo)(y, targets)

        y.requires_grad_()
        expected, = torch.autograd.grad(foo(y, targets), y)

        self.assertEqual(result, expected)

    def _test_attributes(self, get_attr_lambda, device):
        x = torch.randn(2, 3, 5, dtype=torch.double, device=device)
        expected = get_attr_lambda(x)

        def foo(x):
            self.assertEqual(get_attr_lambda(x), expected)
            return x.sum()

        grad(foo)(x)

    def test_shape(self, device):
        self._test_attributes(lambda x: x.shape, device)

    def test_dtype(self, device):
        self._test_attributes(lambda x: x.dtype, device)

    def test_is_cuda(self, device):
        self._test_attributes(lambda x: x.is_cuda, device)

    def test_numel(self, device):
        self._test_attributes(lambda x: x.numel(), device)

    def test_inplace(self, device):
        x = torch.randn([], device=device)

        def foo(x):
            return x.clone().sin_()

        result = grad(foo)(x)
        self.assertEqual(result, x.cos())

    def test_inplace_on_view(self, device):
        x = torch.randn(3, device=device)

        def foo(x):
            y = x.clone()
            y0 = y[0]
            y0.sin_()
            return y.sum()

        result = grad(foo)(x)

        x.requires_grad_()
        out = foo(x)
        expected, = torch.autograd.grad(out, x)

        self.assertEqual(result, expected)

    def test_inplace_on_view_base(self, device):
        x = torch.randn(3, device=device)

        def foo(x):
            y = x.clone()
            y0 = y[0]
            y.sin_()
            return y0

        result = grad(foo)(x)

        x.requires_grad_()
        out = foo(x)
        expected, = torch.autograd.grad(out, x)

        self.assertEqual(result, expected)

    def test_inplace_on_captures(self, device):
        x = torch.tensor([1., 2., 3.], device=device)
        captured = torch.randn(3, device=device)

        def foo(x):
            captured.copy_(x)
            return (x * captured).sum()

        with self.assertRaisesRegex(RuntimeError, 'mutate a captured Tensor'):
            grad(foo)(x)

    def test_nesting_simple(self, device):
        x = torch.randn([], device=device)
        result = grad(grad(torch.sin))(x)
        self.assertEqual(result, -torch.sin(x))

    def test_escaped_wrappers_are_marked_as_dead(self, device):
        x = torch.randn([], device=device)
        escaped = []

        def foo(x):
            y = x.sin()
            escaped.append(y)
            return y

        grad(foo)(x)
        self.assertEqual(functorch._C.dlevel(escaped[0]), -1)

    def test_escaped_wrappers_are_ignored(self, device):
        x = torch.randn([], device=device)
        escaped = []

        def foo(x):
            y = x.sin()
            escaped.append(y)
            return y

        grad(foo)(x)

        something = escaped[0].sum()
        self.assertEqual(functorch._C.dlevel(something), 0)
        self.assertEqual(something, x.sin().sum())

    def test_vjp(self, device):
        x = torch.randn([], device=device)
        out, vjp_fn = vjp(torch.sin, x)
        self.assertEqual(out, x.sin())

        v = torch.randn([], device=device)
        result, = vjp_fn(v)
        self.assertEqual(result, v * x.cos())

    def test_vjp_two_outputs(self, device):
        def f(x):
            return x, x
        result, vjp_fn = vjp(f, torch.tensor(1.))
        vjp_fn(result)

    def test_conj_bit(self):
        x = torch.tensor(1+1j)

        def foo(x):
            assert not x.is_conj()
            y = x.conj()
            assert y.is_conj()
            return y
        res = grad(foo)(x)
        self.assertEqual(res, torch.ones_like(res))

    def test_composed_with_autograd(self, device):
        x = torch.randn([], requires_grad=True, device=device)

        y = grad(torch.sin)(x)
        result, = torch.autograd.grad(y, x)
        self.assertEqual(result, -x.sin())

    def test_grad_of_vjp_composition(self, device):
        x = torch.randn([], device=device)
        y = torch.randn([], device=device)

        def foo(x, y):
            out, vjp_fn = vjp(torch.sin, x)
            return grad(lambda y: vjp_fn(y)[0])(y)

        result = foo(x, y)
        expected = x.cos()
        self.assertEqual(result, expected)

    def test_vjp_of_grad_composition(self, device):
        x = torch.randn([], device=device)
        y = torch.randn([], device=device)

        def foo(x, y):
            out, vjp_fn = vjp(grad(torch.sin), x)
            return vjp_fn(y)[0]

        result = foo(x, y)
        expected = -y * x.sin()
        self.assertEqual(result, expected)

    def test_grad_of_vjp_of_grad_composition(self, device):
        x = torch.randn([], device=device)
        y = torch.randn([], device=device)

        def foo(x, y):
            df, vjp_fn = vjp(grad(lambda x: -torch.cos(x)), x)
            return grad(lambda y: vjp_fn(y)[0])(y)

        result = foo(x, y)
        expected = x.cos()
        self.assertEqual(result, expected)

    def test_views(self, device):
        x = torch.randn([], requires_grad=True, device=device)
        y = torch.randn([], requires_grad=True, device=device)

        def silly_sin(x):
            x = x.view([])
            x = x.sin()
            return x

        def foo(x, y):
            z1 = grad(silly_sin)(x)
            z2 = torch.cos(y)
            return z1 + z2

        result = foo(x, y)
        grads = torch.autograd.grad(result, [x, y])
        self.assertEqual(grads[0], -x.sin())
        self.assertEqual(grads[1], -y.sin())

    def test_view_inplace_simple(self, device):
        def foo(x):
            x = x.clone()
            x.view([]).sin_()
            return x

        x = torch.randn([], requires_grad=True, device=device)
        result = grad(foo)(x)
        self.assertEqual(result, x.cos())

    def test_invalid_argnums(self, device):
        x = torch.randn([])
        y = torch.randn([])
        with self.assertRaisesRegex(RuntimeError, 'but only'):
            grad(torch.mul, argnums=-3)(x, y)
        with self.assertRaisesRegex(RuntimeError, 'but only'):
            grad(torch.mul, argnums=2)(x, y)
        with self.assertRaisesRegex(RuntimeError, 'int or Tuple'):
            grad(torch.mul, argnums=[0])(x, y)
        with self.assertRaisesRegex(RuntimeError, 'must be int'):
            grad(torch.mul, argnums=('0',))(x, y)
        with self.assertRaisesRegex(RuntimeError, 'must be unique'):
            grad(torch.mul, argnums=(0, 0))(x, y)
        with self.assertRaisesRegex(RuntimeError, 'must be unique'):
            grad(torch.mul, argnums=(0, -2))(x, y)

    def test_argnums(self, device):
        x = torch.randn([])
        y = torch.randn([])
        gx = grad(torch.mul, argnums=0)(x, y)
        self.assertEqual(gx, y)

        gy = grad(torch.mul, argnums=1)(x, y)
        self.assertEqual(gy, x)

        gx, = grad(torch.mul, argnums=(0,))(x, y)
        self.assertEqual(gx, y)

        gx, gy = grad(torch.mul, argnums=(0, 1))(x, y)
        self.assertEqual(gx, y)
        self.assertEqual(gy, x)

    def test_out_of_order_argnums(self, device):
        x = torch.randn([])
        y = torch.randn([])
        gy, gx = grad(torch.mul, argnums=(1, 0))(x, y)
        self.assertEqual(gx, y)
        self.assertEqual(gy, x)

    def test_negative_argnums(self, device):
        x = torch.randn([])
        y = torch.randn([])
        gx = grad(torch.mul, argnums=-2)(x, y)
        self.assertEqual(gx, y)

        gy = grad(torch.mul, argnums=-1)(x, y)
        self.assertEqual(gy, x)

        gx, = grad(torch.mul, argnums=(-2,))(x, y)
        self.assertEqual(gx, y)

        gx, gy = grad(torch.mul, argnums=(-2, -1))(x, y)
        self.assertEqual(gx, y)
        self.assertEqual(gy, x)

    def test_grad_pytree_inputs(self, device):
        x = torch.randn([], device=device)

        def f(a, b):
            x, y = a
            return 1 * x + 2 * y + 3 * b['foo']

        args = ((x, x), {'foo': x})

        gx, gy = grad(f)(*args)
        self.assertEqual(gx, torch.tensor(1., device=device))
        self.assertEqual(gy, torch.tensor(2., device=device))

        (gx, gy), = grad(f, argnums=(0,))(*args)
        self.assertEqual(gx, torch.tensor(1., device=device))
        self.assertEqual(gy, torch.tensor(2., device=device))

        (gx, gy), gz = grad(f, argnums=(0, 1))(*args)
        self.assertEqual(gx, torch.tensor(1., device=device))
        self.assertEqual(gy, torch.tensor(2., device=device))
        self.assertEqual(gz['foo'], torch.tensor(3., device=device))

    def test_zero_grad(self, device):
        def f(x):
            return (x['a']**2.0).sum()
        inps = ({'a': torch.randn(10, device=device) + 3, 'b': torch.randn(10, device=device)})
        grads = grad(f)(inps)
        self.assertNotEqual(grads['a'].sum(), 0.0)
        self.assertEqual(grads['b'].sum(), 0.0)

    def test_unrelated_grad(self, device):
        x = torch.tensor(1., device=device)
        y = torch.tensor(2., device=device)

        def unrelated(x):
            return y

        result = grad(unrelated)(x)
        self.assertEqual(result, torch.zeros_like(x))

    def test_unrelated_vjp(self, device):
        x = torch.tensor(1., device=device)
        y = torch.tensor(2., device=device)
        v = torch.tensor(1., device=device)

        def unrelated(x):
            return y

        out, vjp_fn = vjp(unrelated, x)
        result = vjp_fn(v)
        expected = (torch.zeros_like(x),)
        self.assertEqual(result, expected)

    def test_unrelated_vjp_multiple_inputs_outputs(self, device):
        w = torch.tensor(3., device=device)
        x = torch.tensor(4., device=device)
        y = torch.tensor(2., device=device)
        v = torch.tensor(1., device=device)

        def unrelated(w, x):
            return y, y, x

        out, vjp_fn = vjp(unrelated, w, x)
        result = vjp_fn((v, v, v))
        expected = (torch.zeros_like(x), torch.ones_like(x))
        self.assertEqual(result, expected)

    # TODO: https://github.com/zou3519/functorch/issues/12
    @onlyCPU
    def test_unrelated_hessian(self, device):
        N = 5
        M = 3
        W = torch.randn(N, M, device=device)

        def f(x):
            return W @ x

        x = torch.randn(M)
        result = jacrev(jacrev(f))(x)
        expected = torch.zeros(N, M, M, device=device)
        self.assertEqual(result, expected)

    def test_vjp_pytree_input(self, device):
        def f(x):
            return x[0] * x[1][0]

        x = torch.randn([], device=device)
        v = torch.randn([], device=device)
        out, vjp_fn = vjp(f, (x, (x, x)))
        self.assertEqual(out, x * x)
        result = vjp_fn(v)
        self.assertEqual(result, ((x * v, (x * v, 0.)),))

    def test_vjp_pytree_output(self, device):
        def f(x):
            return x, (x, x)

        x = torch.randn([], device=device)
        v1 = torch.randn([], device=device)
        v2 = torch.randn([], device=device)
        v3 = torch.randn([], device=device)
        _, vjp_fn = vjp(f, x)
        result, = vjp_fn((v1, (v2, v3)))
        self.assertEqual(result, v1 + v2 + v3)

    def test_vjp_outputs_can_any_pytree(self, device):
        x = torch.randn(2, 3, device=device)
        t = torch.randn(2, 3, device=device)

        for output in [None, ()]:
            with self.assertRaisesRegex(
                RuntimeError, r"vjp\(f, \*primals\): Expected f to be a function that has non-empty output"
            ):
                _, vjp_fn = vjp(lambda _: output, x)
                vjp_fn(t)

        for output in [1, True, 12.2, "abc"]:
            with self.assertRaisesRegex(
                RuntimeError, r"vjp\(f, \*primals\): expected f\(\*primals\) to return only tensors"
            ):
                _, vjp_fn = vjp(lambda _: output, x)
                vjp_fn(t)

        # Check list output
        output, vjp_fn = vjp(lambda x: [x, x.sum()], x)
        vjp_out, = vjp_fn([t, t.sum()])
        assert isinstance(output, list) and len(output) == 2
        assert isinstance(vjp_out, torch.Tensor)

        # Check dict output
        output, vjp_fn = vjp(lambda x: {"x": x, "xsum": x.sum()}, x)
        vjp_out, = vjp_fn({"x": t, "xsum": t.sum()})
        assert isinstance(output, dict) and len(output) == 2 and "xsum" in output
        assert isinstance(vjp_out, torch.Tensor)

        def composite_output(x):
            out = x.sum()
            return [
                (out, {"a": x, "out": [x, out]}),
            ]

        output, vjp_fn = vjp(composite_output, x)
        vjp_out, = vjp_fn([(t.sum(), {"a": t, "out": [t, t.sum()]}), ])
        assert isinstance(output, list)
        assert isinstance(output[0], tuple) and isinstance(output[0][1], dict)
        assert isinstance(vjp_out, torch.Tensor)

    def test_vjp_pytree_error(self, device):
        def f(x):
            return x, (x, x)

        x = torch.randn([], device=device)
        v1 = torch.randn([], device=device)
        v2 = torch.randn([], device=device)
        v3 = torch.randn([], device=device)
        _, vjp_fn = vjp(f, x)
        with self.assertRaisesRegex(RuntimeError, 'Expected pytree structure'):
            result, = vjp_fn(((v1, (v2, v3)),))

    def test_vjp_aux_tensor(self, device):

        x = torch.randn(3, device=device)

        with self.assertRaisesRegex(RuntimeError, r'vjp\(f, \*primals\): output of function f should be a tuple'):
            vjp(lambda t: [t, t], x, has_aux=True)

        with self.assertRaisesRegex(RuntimeError, r'vjp\(f, \*primals\): output of function f should be a tuple'):
            vjp(lambda t: (t, t + 2, t + 3), x, has_aux=True)

        def f(t):
            y = t.sin()
            return y, t.cos()

        out, vjp_fn, aux = vjp(f, x, has_aux=True)
        self.assertEqual(aux, x.cos())
        self.assertEqual(out, x.sin())

        v = torch.randn(3, device=device)
        grad_x, = vjp_fn(v)
        self.assertEqual(grad_x, v * x.cos())

    def test_vjp_aux_pytree(self, device):
        def f(x):
            y = x.sin()
            return y, {'a': x.cos(), 'b': [x.tan()]}

        x = torch.randn(3, device=device)

        out, vjp_fn, aux = vjp(f, x, has_aux=True)
        expected_out, expected_aux = f(x)
        self.assertEqual(out, expected_out)
        self.assertEqual(aux, expected_aux)

        v = torch.randn(3, device=device)
        grad_x, = vjp_fn(v)
        self.assertEqual(grad_x, v * x.cos())

    def test_functional_init(self, device):
        class MLPClassifier(nn.Module):
            def __init__(self, hidden_dim=32, n_classes=2):
                super().__init__()
                self.hidden_dim = hidden_dim
                self.n_classes = n_classes

                self.fc1 = nn.Linear(2, self.hidden_dim)
                self.fc2 = nn.Linear(self.hidden_dim, self.n_classes)

            def forward(self, x):
                x = self.fc1(x)
                x = F.relu(x)
                x = self.fc2(x)
                x = F.log_softmax(x, -1)
                return x

        B = 10
        weights, fn, _ = functional_init(MLPClassifier, (B,), device=device)(32, 2)
        inputs = torch.randn(B, 7, 2, device=device)
        vmap(fn)(weights, (inputs,))

    def test_functional_init_with_buffers(self, device):
        class MLPClassifier(nn.Module):
            def __init__(self, hidden_dim=32, n_classes=2):
                super().__init__()
                self.hidden_dim = hidden_dim
                self.n_classes = n_classes

                self.fc1 = nn.Linear(2, self.hidden_dim)
                self.bn = nn.BatchNorm1d(self.hidden_dim, affine=True)
                self.fc2 = nn.Linear(self.hidden_dim, self.n_classes)

            def forward(self, x):
                x = self.fc1(x)
                x = F.relu(x)
                x = self.bn(x)
                x = self.fc2(x)
                x = F.log_softmax(x, -1)
                return x

        B = 10
        weights, buffers, fn, _, _ = \
            functional_init_with_buffers(MLPClassifier, [B], device=device)(32, 2)
        inputs = torch.randn(B, 7, 2, device=device)
        vmap(fn)(weights, buffers, (inputs,))

    def test_advanced_indexing(self, device):
        def f(value):
            log_prob = torch.ones((), device=device)
            val = (torch.zeros(()) > 0)
            log_prob[val] = 0
            return value

        result = grad(f)(torch.randn((), device=device))
        self.assertEqual(result, torch.ones_like(result))

        def f2(value):
            value = value.clone()
            value[value > 0] = 0
            return value.sum()

        x = torch.randn(100, device=device)
        result = grad(f2)(x)
        self.assertEqual(result, (x <= 0).type_as(x))

    def test_tensor_ctor_inside_grad(self, device):
        def foo(x):
            return x * torch.tensor(2., device=device)

        x = torch.tensor(3.14, device=device)
        functorch.grad(foo)(x)

    @parametrize("op_list_data", [
        subtest(([vmap, ], [(4, 2), (64, 3, 32, 32)]), name='vmap'),
        subtest(([vmap, vmap], [(4, 3, 2), (64, 3, 32, 32)]), name='vmap_vmap'),
        subtest(([grad, ], [(0, ), [], (4, 2), (64, 3, 32, 32)]), name='grad'),
        subtest(([grad, grad], [[], ]), name='grad_grad'),
        subtest(([vmap, grad], [(4, 2)]), name='vmap_grad'),
    ])
    def test_tensor_print(self, device, op_list_data):

        op_list, shapes = op_list_data

        for dt in get_all_fp_dtypes():
            data = [torch.randn(s, dtype=dt, device=device) for s in shapes]

            for x in data:
                buf = None

                def foo(t):
                    nonlocal buf
                    buf = repr(t)
                    return t.mean()

                fn = foo
                bdim = 0
                for op in reversed(op_list):
                    if op == vmap:
                        fn = op(fn, in_dims=bdim)
                        bdim += 1
                    else:
                        fn = op(fn)

                expected = f"{repr(x)}"
                level = 1
                for op in op_list:
                    level += 1
                    if op == grad:
                        expected = f"GradTrackingTensor(lvl={level}, value={expected})"
                    elif op == vmap:
                        bdim -= 1
                        expected = f"BatchedTensor(lvl={level}, bdim={bdim}, value={expected})"

                fn(x)
                buf = buf.replace("\n", "").replace("  ", "")
                expected = expected.replace("\n", "").replace("  ", "")
                self.assertEqual(expected, buf)

    def test_no_grad_outside(self, device):
        x = torch.randn([], device=device, requires_grad=True)
        with torch.no_grad():
            y = grad(torch.sin)(x)
        self.assertEqual(y, x.cos())
        self.assertFalse(y.requires_grad)

    def test_no_grad_inside(self, device):
        def f(x):
            with torch.no_grad():
                shift = x ** 2
            return x ** 2 - shift

        x = torch.randn([], device=device)
        y = grad(f)(x)
        self.assertEqual(y, 2 * x)
        y = grad(grad(f))(x)
        self.assertEqual(y, 2)

        x = torch.randn([], device=device, requires_grad=True)
        y = grad(f)(x)
        z, = torch.autograd.grad(y, x)
        self.assertEqual(z, 2)

    def test_no_grad_mixed(self, device):
        def f(x):
            with torch.no_grad():
                shift = x ** 2
            return x ** 2 - shift

        x = torch.randn([], device=device, requires_grad=True)
        with torch.no_grad():
            y = grad(f)(x)

        self.assertEqual(y, 2 * x)
        self.assertFalse(y.requires_grad)

    def test_no_grad_nested_simple(self, device):
        def h(x):
            with torch.no_grad():
                shift = grad(lambda x: 0.25 * x ** 4)(x)
            return x ** 3 - shift

        x = torch.tensor(1.5, device=device, requires_grad=True)
        y = grad(h)(x)
        self.assertEqual(y, 3 * x ** 2)

        z, = torch.autograd.grad(y, x)
        self.assertEqual(z, 6 * x)

    def test_no_grad_nested_complicated(self, device):
        def f(x):
            with torch.no_grad():
                shift = x ** 3
            return x ** 3 - shift

        def g(x):
            r1 = grad(f)(x)
            with torch.no_grad():
                shift = grad(f)(x)
            return r1 - shift

        x = torch.randn([], requires_grad=True, device=device)
        y = grad(g)(x)
        # The only differential part of g is x ** 3
        self.assertEqual(y, 6 * x)

        z, = torch.autograd.grad(y, x)
        self.assertEqual(z, 6)

    def test_no_grad_value(self, device):
        def h(x):
            with torch.no_grad():
                gvalue, value = grad_and_value(lambda x: x ** 3)(x)
            return x ** 3 - value

        x = torch.tensor(1.6, device=device, requires_grad=True)
        y = grad(h)(x)
        self.assertEqual(y, 3 * x ** 2)

        z, = torch.autograd.grad(y, x)
        self.assertEqual(z, 6 * x)

    def test_no_grad_outside_vjp(self, device):
        def h(x):
            return x ** 2

        x = torch.tensor(2., requires_grad=True, device=device)
        with torch.no_grad():
            out, vjp_fn = vjp(h, x)
            y, = vjp_fn(torch.tensor(1., device=device))

        self.assertEqual(y, 2 * x)
        self.assertFalse(y.requires_grad)
        self.assertFalse(out.requires_grad)

    def test_no_grad_outside_vjp_fn(self, device):
        def h(x):
            return x ** 2

        x = torch.tensor(3.14, requires_grad=True, device=device)
        out, vjp_fn = vjp(h, x)
        with torch.no_grad():
            y, = vjp_fn(torch.tensor(1., device=device))

        self.assertEqual(y, 2 * x)
        self.assertFalse(y.requires_grad)
        self.assertTrue(out.requires_grad)

        z, = torch.autograd.grad(out, x)
        self.assertEqual(z, 2 * x)

    def test_no_grad_outside_vjp_only(self, device):
        def h(x):
            return x ** 2

        x = torch.tensor(3.14, requires_grad=True, device=device)
        with torch.no_grad():
            out, vjp_fn = vjp(h, x)
        y, = vjp_fn(torch.tensor(1., device=device))

        self.assertEqual(y, 2 * x)
        self.assertFalse(out.requires_grad)

        # This one is a little weird...
        self.assertTrue(y.requires_grad)

        z, = torch.autograd.grad(y, x)
        self.assertEqual(z, 2)


class TestVmapOfGrad(TestCase):
    def test_per_sample_grads_inplace_view(self, device):
        def compute_loss(weight, x, t):
            x = x.mm(weight)
            y = x.squeeze_(0)
            return (y - t).sum()

        weight = torch.randn(16, 2, device=device)
        x = torch.randn(64, 1, 16, device=device)
        t = torch.randn(64, 2, device=device)
        result = vmap(partial(grad(compute_loss), weight))(x, t)
        expected = [grad(compute_loss)(weight, x[i], t[i]) for i in range(64)]
        expected = torch.stack(expected)
        # TODO: Check if the rtol is a problem
        self.assertEqual(result, expected, atol=0, rtol=5e-4)

    def test_new_zeros_materializes_tensor(self, device):
        N = 3
        C = 5

        def foo(y, x):
            result = x.new_zeros((C,))
            result.copy_(y)
            return result.sum()

        x = torch.randn(N, device=device)
        y = torch.randn(N, C, device=device)
        result = vmap(grad(foo))(y, x)
        self.assertEqual(result, torch.ones_like(y))

    def test_new_empty_materializes_tensor(self, device):
        N = 3
        C = 5

        def foo(y, x):
            result = x.new_empty((C,))
            result.copy_(y)
            return result.sum()

        x = torch.randn(N, device=device)
        y = torch.randn(N, C, device=device)
        result = vmap(grad(foo))(y, x)
        self.assertEqual(result, torch.ones_like(y))

    def test_per_sample_grads_simple(self, device):
        def compute_loss(weight, x, t):
            y = x @ weight
            return ((y - t) ** 2).sum()

        weight = torch.randn(16, 2, device=device)
        x = torch.randn(64, 16, device=device)
        t = torch.randn(64, 2, device=device)
        result = vmap(partial(grad(compute_loss), weight))(x, t)
        expected = [grad(compute_loss)(weight, x[i], t[i]) for i in range(64)]
        expected = torch.stack(expected)
        # TODO: Check if the rtol is a problem
        self.assertEqual(result, expected, atol=0, rtol=5e-4)

    def test_per_sample_grads_embeddingnet(self, device):
        class SampleNet(nn.Module):
            def __init__(self, vocab_size: int):
                super().__init__()
                self.emb = nn.Embedding(vocab_size, 16)
                self.fc1 = nn.Linear(16, 16)
                self.fc2 = nn.Linear(16, 2)

            def forward(self, x):
                x = self.emb(x)
                x = torch.transpose(x, -1, -2)
                x = torch.mean(x, -1)
                x = self.fc1(x)
                x = F.relu(x)
                x = self.fc2(x)
                return x

            def name(self):
                return "SampleNet"

        # Create our inputs...
        vocab_size = 1000
        batch_shape = [64]
        words_per_sentence = 5
        data = torch.randint(0, vocab_size, (*batch_shape, words_per_sentence), device=device)
        targets = torch.randint(0, 1, (*batch_shape,), device=device)

        # Construct our module
        net = SampleNet(vocab_size).to(device=device)
        criterion = nn.CrossEntropyLoss()

        net_func, weights = make_functional(net)

        def compute_loss(weights, data, target):
            output = net_func(weights, data)
            result = criterion(output, target)
            return result

        expected = [grad(compute_loss)(weights, data[i], targets[i]) for i in range(64)]
        expected = zip(*expected)
        expected = tuple(torch.stack(shards) for shards in expected)

        result = vmap(partial(grad(compute_loss), weights))(data, targets)
        for r, e in zip(result, expected):
            # TODO: Check if the rtol is a problem
            self.assertEqual(r, e, atol=0, rtol=1e-4)

    def test_log_softmax(self, device):
        x = torch.randn(3, 5, device=device)
        v = torch.randn(5, device=device)

        def foo(x, v):
            _, vjp_fn = vjp(partial(torch.log_softmax, dim=-1), x)
            return vjp_fn(v)[0]

        result = vmap(foo, (0, None))(x, v)

        v = v.expand_as(x)
        x.requires_grad_()
        output = torch.log_softmax(x, dim=-1)
        output.backward(v)
        self.assertEqual(result, x.grad)


jacrev_and_jacfwd = parametrize("jacapi", [subtest(jacrev, name='jacrev'), subtest(jacfwd, name='jacfwd')])

FIXME_jacrev_only = parametrize("jacapi", [subtest(jacrev, name='jacrev')])


class TestJac(TestCase):
    @jacrev_and_jacfwd
    def test_simple(self, device, jacapi):
        x = torch.randn(3, device=device)
        y = jacapi(torch.sin)(x)
        expected = torch.diagflat(x.cos())
        assert torch.allclose(y, expected)

    @jacrev_and_jacfwd
    def test_simple_not_flat(self, device, jacapi):
        x = torch.randn(2, 3, device=device)
        y = jacapi(torch.sin)(x)
        expected = torch.diagflat(x.view(-1).cos())
        expected = expected.view(2, 3, 2, 3)
        assert torch.allclose(y, expected)

    @FIXME_jacrev_only
    def test_diff_numel(self, device, jacapi):
        x = torch.randn(2, 4, device=device)

        # Tensor[2, 4] -> Tensor[3, 1]
        def f(x):
            return x[0, 1:].unsqueeze(-1)

        y = jacapi(f)(x)
        self.assertEqual(y.shape, (3, 1, 2, 4))

        expected = x.new_zeros(3, 1, 2, 4)
        expected[0, 0, 0, 1] = 1
        expected[1, 0, 0, 2] = 1
        expected[2, 0, 0, 3] = 1
        self.assertEqual(y, expected)

    @FIXME_jacrev_only
    def test_vmap_on_jac_simple(self, device, jacapi):
        x = torch.randn(2, 3, device=device)
        y = vmap(jacapi(torch.sin))(x)
        expected = torch.stack([torch.diagflat(x[i].cos()) for i in range(2)])
        assert torch.allclose(y, expected)

    @FIXME_jacrev_only
    def test_nested_jac_simple(self, device, jacapi):
        def foo(x):
            return x.sin().sum()

        x = torch.randn(3, device=device)
        y = jacapi(jacapi(foo))(x)
        expected = torch.diagflat(-x.sin())
        assert torch.allclose(y, expected)

    @jacrev_and_jacfwd
    def test_multiple_args(self, device, jacapi):
        x = torch.randn(3, device=device)
        y = torch.randn(3, device=device)
        z = jacapi(torch.multiply, argnums=1)(x, y)
        expected = torch.diagflat(x)
        assert torch.allclose(z, expected)

    @jacrev_and_jacfwd
    def test_multiple_outputs_multiple_argnums(self, device, jacapi):
        def f(x, y):
            return 2 * x + 3 * y, 4 * x + 5 * y

        x = torch.randn(3, device=device)
        y = torch.randn(3, device=device)
        z = jacapi(f, argnums=(0, 1))(x, y)
        expected_out0_x = torch.diagflat(torch.full_like(x, 2))
        expected_out0_y = torch.diagflat(torch.full_like(y, 3))
        expected_out1_x = torch.diagflat(torch.full_like(x, 4))
        expected_out1_y = torch.diagflat(torch.full_like(y, 5))

        self.assertEqual(len(z), 2)
        self.assertTrue(isinstance(z, tuple))
        self.assertEqual(len(z[0]), 2)
        self.assertTrue(isinstance(z[0], tuple))
        self.assertEqual(z[0][0], expected_out0_x)
        self.assertEqual(z[0][1], expected_out0_y)
        self.assertEqual(z[1][0], expected_out1_x)
        self.assertEqual(z[1][1], expected_out1_y)

    @jacrev_and_jacfwd
    def test_multiple_outputs_single_argnums(self, device, jacapi):
        def f(x, y):
            return 2 * x + 3 * y, 4 * x + 5 * y

        x = torch.randn(3, device=device)
        y = torch.randn(3, device=device)
        expected_out0_x = torch.diagflat(torch.full_like(x, 2))
        expected_out1_x = torch.diagflat(torch.full_like(x, 4))

        z = jacapi(f, argnums=0)(x, y)
        self.assertEqual(len(z), 2)
        self.assertTrue(isinstance(z, tuple))
        self.assertEqual(z, (expected_out0_x, expected_out1_x))

        z = jacapi(f, argnums=(0,))(x, y)
        self.assertEqual(len(z), 2)
        self.assertTrue(isinstance(z, tuple))
        self.assertTrue(isinstance(z[0], tuple))
        self.assertEqual(z, ((expected_out0_x,), (expected_out1_x,)))

    @FIXME_jacrev_only
    def test_multiple_outputs_pytree(self, device, jacapi):
        def f(x, y):
            return {'left': 2 * x + 3 * y, 'right': 4 * x + 5 * y}

        x = torch.randn(3, device=device)
        y = torch.randn(3, device=device)
        z = jacapi(f, argnums=(0, 1))(x, y)
        expected_left_x = torch.diagflat(torch.full_like(x, 2))
        expected_left_y = torch.diagflat(torch.full_like(y, 3))
        expected_right_x = torch.diagflat(torch.full_like(x, 4))
        expected_right_y = torch.diagflat(torch.full_like(y, 5))
        expected = {
            'left': (expected_left_x, expected_left_y),
            'right': (expected_right_x, expected_right_y),
        }
        self.assertTrue(isinstance(z, dict))
        self.assertTrue(isinstance(z['left'], tuple))
        self.assertTrue(isinstance(z['right'], tuple))
        self.assertEqual(z, expected)

    @jacrev_and_jacfwd
    def test_multiple_inputs_pytree(self, device, jacapi):
        def f(a, b, c):
            a0, a1 = a
            return a0 + a1 * 2 + b * 3 + c * 4

        x = torch.randn([], device=device)
        args = ((x, x), x, x)

        result = jacapi(f, argnums=(0, 1, 2))(*args)
        expected = (
            (torch.tensor(1., device=device), torch.tensor(2., device=device)),
            torch.tensor(3., device=device),
            torch.tensor(4., device=device),
        )
        self.assertEqual(result, expected)

        result = jacapi(f, argnums=(0,))(*args)
        expected = ((torch.tensor(1., device=device), torch.tensor(2., device=device)),)
        self.assertEqual(result, expected)

        result = jacapi(f)(*args)
        expected = (torch.tensor(1., device=device), torch.tensor(2., device=device))
        self.assertEqual(result, expected)

    @jacrev_and_jacfwd
    def test_dimensionality(self, device, jacapi):
        def f(x):
            return x

        x = torch.randn([], device=device)
        result = jacapi(f)(x)
        self.assertEqual(result.dim(), 0)
        self.assertEqual(result, torch.ones_like(x))

        x = torch.randn([1], device=device)
        result = jacapi(f)(x)
        self.assertEqual(result.dim(), 2)
        self.assertEqual(result, x.new_ones(1, 1))

    @FIXME_jacrev_only
    def test_aux_tensor(self, device, jacapi):
        def f(x):
            y = x.clone()
            return y, y.cos()

        x = torch.randn(3, device=device)
        result, aux = jacapi(f, has_aux=True)(x)

        self.assertEqual(result, torch.eye(3, 3, device=device))
        self.assertEqual(aux, x.cos())

    @jacrev_and_jacfwd
    def test_aux_pytree(self, device, jacapi):
        def f(x):
            y = x.clone()
            return y, {'a': y.cos(), 'b': [y.tan()]}

        x = torch.randn(3, device=device)

<<<<<<< HEAD
        result, aux = jacapi(f, has_aux=True)(x)
        self.assertEqual(result, torch.eye(3, 3, device=device))
        expected_aux = {'a': x.cos(), 'b': [x.tan()]}
        self.assertEqual(aux, expected_aux)
=======
        # TODO: Remove when https://github.com/pytorch/functorch/issues/392
        # is fixed
        if jacapi == jacrev:
            result, aux = jacapi(f, has_aux=True)(x)
            self.assertEqual(result, torch.eye(3, 3, device=device))
            expected_aux = {'a': x.cos(), 'b': [x.tan()]}
            self.assertEqual(aux, expected_aux)
        else:
            result, aux = jacapi(f)(x)
            self.assertEqual(result, torch.eye(3, 3, device=device))
            expected_aux = {'a': -torch.diag(x.sin()), 'b': [torch.diag(1.0 + x.tan() ** 2)]}
            self.assertEqual(aux, expected_aux)
>>>>>>> 19573821

    @jacrev_and_jacfwd
    def test_outputs_can_any_pytree(self, device, jacapi):
        x = torch.randn(2, 3, device=device)

        for output in [None, ()]:
<<<<<<< HEAD
            with self.assertRaisesRegex(RuntimeError, "Expected non-empty output"):
                jacapi(lambda _: output)(x)

        for output in [1, True, 12.2, "abc"]:
            with self.assertRaisesRegex(RuntimeError, "Expected tensors, got unsupported type"):
=======
            with self.assertRaisesRegex(
                RuntimeError, r"(vjp|jvp).+: Expected f to be a function that has non-empty output"
            ):
                jacapi(lambda _: output)(x)

        for output in [1, True, 12.2, "abc"]:
            with self.assertRaisesRegex(
                RuntimeError, r"(vjp|jvp).+: expected f\(\*primals\) to return only tensors"
            ):
>>>>>>> 19573821
                jacapi(lambda _: output)(x)

        # Check list output
        out = jacapi(lambda x: [x, x.sum()])(x)
        assert isinstance(out, list) and len(out) == 2

        # Check dict output
        out = jacapi(lambda x: {"x": x, "xsum": x.sum()})(x)
        assert isinstance(out, dict) and len(out) == 2 and "xsum" in out

        def composite_output(x):
            out = x.sum()
            return [
                (out, {"a": x, "out": [x, out]}),
            ]

        out = jacapi(composite_output)(x)
        assert isinstance(out, list)
        assert isinstance(out[0], tuple) and isinstance(out[0][1], dict)

    @jacrev_and_jacfwd
    def test_multiple_inputs_outputs_pytree(self, device, jacapi):
        def f(a, b, c):
            a0, a1 = a
            return a0 + a1 * 2, {'foo': b * 3 + c * 4}

        x = torch.randn([], device=device)
        zero = torch.zeros([], device=device)
        args = ((x, x), x, x)

        result = jacapi(f)(*args)
        expected = (
            (torch.tensor(1., device=device), torch.tensor(2., device=device)),
            {'foo': (zero, zero)},
        )
        self.assertEqual(result, expected)

        result = jacapi(f, argnums=(0,))(*args)
        expected = (
            ((torch.tensor(1., device=device), torch.tensor(2., device=device)),),
            {'foo': ((zero, zero),)},
        )
        self.assertEqual(result, expected)

        result = jacapi(f, argnums=(0, 1))(*args)
        expected = (
            ((torch.tensor(1., device=device), torch.tensor(2., device=device)), zero),
            {'foo': ((zero, zero), torch.tensor(3., device=device))},
        )
        self.assertEqual(result, expected)

    @FIXME_jacrev_only
    def test_multiple_inputs_outputs_pytree_multidim(self, device, jacapi):
        def f(dct):
            a = dct['a']
            b = dct['b']
            return {'c': a.sin(), 'd': b.cos()}

        x = torch.randn(3, device=device)
        args = ({'a': x, 'b': x},)

        result = jacapi(f)(*args)
        expected = {
            'c': {'a': x.cos().diagflat(), 'b': x.new_zeros(3, 3)},
            'd': {'a': x.new_zeros(3, 3), 'b': -x.sin().diagflat()},
        }
        self.assertEqual(result, expected)

    @jacrev_and_jacfwd
    def test_unrelated_input(self, device, jacapi):
        def f(x, y):
            return x

        x = torch.randn(2, 3, device=device)
        y = torch.randn(2, 3, device=device)

        result = jacapi(f, argnums=(0, 1))(x, y)
        expected0 = torch.eye(6, 6, device=device).view(2, 3, 2, 3)
        expected1 = y.new_zeros(2, 3, 2, 3)
        expected = (expected0, expected1)
        self.assertTrue(isinstance(result, tuple))
        self.assertEqual(result, expected)

    @jacrev_and_jacfwd
    def test_unrelated_output(self, device, jacapi):
        y = torch.randn(2, 3, device=device)

        def f(x):
            return y

        x = torch.randn(2, 3, device=device)

        result = jacapi(f)(x)
        expected = x.new_zeros(2, 3, 2, 3)
        self.assertEqual(result, expected)

    @jacrev_and_jacfwd
    def test_empty_output(self, device, jacapi):
        x = torch.randn(3, device=device)
        y = torch.randn(3, device=device)

        def f(x, y):
            return ()

        with self.assertRaisesRegex(RuntimeError, 'xpected'):
            jacapi(f)(x, y)

    @jacrev_and_jacfwd
    def test_argnums_tuple(self, device, jacapi):
        x = torch.randn(3, device=device)
        y = torch.randn(3, device=device)
        z = jacapi(torch.multiply, argnums=(0, 1))(x, y)
        expected0 = torch.diagflat(y)
        expected1 = torch.diagflat(x)
        assert len(z) == 2
        assert torch.allclose(z[0], expected0)
        assert torch.allclose(z[1], expected1)

    @jacrev_and_jacfwd
    def test_argnums_effect_on_return(self, device, jacapi):
        x = torch.randn(3, device=device)
        y = torch.randn(3, device=device)
        z = jacapi(torch.multiply, argnums=(0,))(x, y)
        expected0 = torch.diagflat(y)
        assert isinstance(z, tuple)
        assert len(z) == 1
        assert torch.allclose(z[0], expected0)

        x = torch.randn(3, device=device)
        y = torch.randn(3, device=device)
        z = jacapi(torch.multiply, argnums=0)(x, y)
        expected0 = torch.diagflat(y)
        assert isinstance(z, torch.Tensor)
        assert torch.allclose(z, expected0)

    @jacrev_and_jacfwd
    def test_argnums_defaults_to_zero(self, device, jacapi):
        def f(x, y):
            return x * 2 + y * 3

        x = torch.randn(3, device=device)
        y = torch.randn(3, device=device)
        z = jacapi(f)(x, y)
        expected = torch.diagflat(torch.full_like(x, 2))
        self.assertEqual(z, expected)

    @jacrev_and_jacfwd
    def test_empty_argnums(self, device, jacapi):
        x = torch.randn(3, device=device)
        with self.assertRaisesRegex(RuntimeError, "must be non-empty"):
            jacapi(torch.sin, argnums=())(x)

    @jacrev_and_jacfwd
    def test_out_of_bounds_argnums(self, device, jacapi):
        x = torch.randn(3, device=device)
        with self.assertRaisesRegex(RuntimeError, "only 1 positional inputs"):
            jacapi(torch.sin, argnums=2)(x)

    @jacrev_and_jacfwd
    def test_negative_argnums(self, device, jacapi):
        x = torch.randn(3, device=device)
        with self.assertRaisesRegex(RuntimeError, "only 1 positional inputs"):
            jacapi(torch.sin, argnums=-2)(x)

    @jacrev_and_jacfwd
    def test_repeated_argnums(self, device, jacapi):
        x = torch.randn(3, device=device)
        with self.assertRaisesRegex(RuntimeError, "must be unique"):
            jacapi(torch.sin, argnums=(0, 0))(x)

    @jacrev_and_jacfwd
    def test_float_argnums(self, device, jacapi):
        x = torch.randn(3, device=device)
        with self.assertRaisesRegex(RuntimeError, "must be int or Tuple"):
            jacapi(torch.sin, argnums=0.0)(x)
        with self.assertRaisesRegex(RuntimeError, "must be int"):
            jacapi(torch.multiply, argnums=(1, 0.0))(x, x)

    def test_hessian_simple(self, device):
        def f(x):
            return x.sin()

        x = torch.randn(3, device=device)
        hessian(f)(x)

    def _test_against_reference(self, f, inputs, jacapi):
        def foo(inputs):
            return f(*inputs)

        expected = torch.autograd.functional.jacobian(f, inputs)
        result = jacapi(foo)(inputs)
        self.assertEqual(result, expected)

    @jacrev_and_jacfwd
    def test_against_reference_simple(self, device, jacapi):
        def f(x):
            return 3 * x ** 2

        x = torch.randn(2, 3, 5, device=device)
        self._test_against_reference(f, (x,), jacapi)

    @jacrev_and_jacfwd
    def test_against_reference_multi_input(self, device, jacapi):
        def f(x, y):
            return (x.cos() * x) @ y.sin()

        x = torch.randn(2, 3, device=device)
        y = torch.randn(3, 5, device=device)
        self._test_against_reference(f, (x, y), jacapi)

    @jacrev_and_jacfwd
    def test_against_reference_multi_input_multi_output(self, device, jacapi):
        def f(x, y):
            return (x * x) @ y, x @ (x.sum(1) * y), y.sum()

        x = torch.randn(5, 3, device=device)
        y = torch.randn(3, 5, device=device)
        self._test_against_reference(f, (x, y), jacapi)

    @jacrev_and_jacfwd
    def test_against_reference_unrelated_outputs(self, device, jacapi):
        def f(x, y):
            return x, y, x, y

        x = torch.randn(2, device=device)
        y = torch.randn(3, device=device)
        self._test_against_reference(f, (x, y), jacapi)

    @jacrev_and_jacfwd
    def test_against_reference_zero_dim(self, device, jacapi):
        # zero-dim output
        def f(x, y):
            return x.sum(), y.sum(), x * y

        x = torch.randn(3, device=device)
        y = torch.randn(3, device=device)
        self._test_against_reference(f, (x, y), jacapi)

        # zero-dim input
        def g(x):
            return torch.stack([x, x, x])

        x = torch.randn([], device=device)
        self._test_against_reference(g, (x,), jacapi)

        # Mixed zero-dim input / zero-dim output
        def h(x, y):
            return y.sum(), x * y

        x = torch.randn([], device=device)
        y = torch.randn(1, device=device)
        self._test_against_reference(h, (x, y), jacapi)

    @jacrev_and_jacfwd
    def test_against_reference_correctness_different_devices(self, device, jacapi):
        def f(x, y):
            return x * y, (x * y).to(device=device)

        x = torch.randn(3)
        y = torch.randn(3)
        self._test_against_reference(f, (x, y), jacapi)


class TestHessian(TestCase):
    def _test_against_reference(self, f, inputs):
        def foo(inputs):
            return f(*inputs)

        expected = torch.autograd.functional.hessian(f, inputs)
        result = hessian(foo)(inputs)
        self.assertEqual(result, expected)

    def test_hessian_vectorize_correctness_simple(self, device):
        def f(x):
            return (3 * x ** 2).sum()

        x = torch.randn(2, 3, 5, device=device)
        self._test_against_reference(f, (x,))

    def test_hessian_vectorize_correctness_multi_input(self, device):
        def f(x, y, z):
            return ((x.relu() * x) @ y.sin() @ z).sum()

        x = torch.randn(2, 3, device=device)
        y = torch.randn(3, 5, device=device)
        z = torch.randn(5, 5, device=device)
        self._test_against_reference(f, (x, y, z))

    def test_hessian_vectorize_correctness_unrelated_outputs(self, device):
        # output unrelated to one input
        def f(x, y):
            return (x ** 2).sum()

        x = torch.randn(2, device=device)
        y = torch.randn(3, device=device)
        self._test_against_reference(f, (x, y))

        # output unrelated to all inputs
        def f(x, y):
            return torch.ones([])

        x = torch.randn(2, device=device)
        y = torch.randn(3, device=device)
        self._test_against_reference(f, (x, y))


class TestJvp(TestCase):
    def test_inplace_on_captures(self, device):
        x = torch.tensor([1., 2., 3.], device=device)
        captured = torch.randn(3, device=device)

        def foo(x):
            captured.copy_(x)
            return (x * captured).sum()

        with self.assertRaisesRegex(RuntimeError, 'mutate a captured Tensor'):
            grad(foo)(x)

    def test_simple(self, device):
        x = torch.randn(2, 3, device=device)
        t = torch.randn(2, 3, device=device)
        result = jvp(torch.sin, (x,), (t,))
        expected = (x.sin(), x.cos() * t)
        self.assertTrue(isinstance(result, tuple))
        self.assertEqual(result, expected)

    def test_multiple_inputs(self, device):
        x = torch.randn(2, 3, device=device)
        y = torch.randn(2, 3, device=device)
        tx = torch.randn(2, 3, device=device)
        ty = torch.randn(2, 3, device=device)

        def f(x, y):
            return x * y

        result = jvp(f, (x, y), (tx, ty))
        expected = (x * y, y * tx + x * ty)
        self.assertTrue(isinstance(result, tuple))
        self.assertEqual(result, expected)

    def test_pytree_inputs(self, device):
        def f(x, y, z):
            a, b = x
            return a + 2 * b + 3 * y + 4 * z

        one = torch.tensor(1., device=device)
        primal_outs, tangent_outs = jvp(f, ((one, one), one, one), ((one, one), one, one))
        self.assertEqual(primal_outs, one * 10)
        self.assertEqual(tangent_outs, one * 10)

    def test_pytree_inputs_error_cases(self, device):
        def f(x):
            return x

        one = torch.tensor(1., device=device)

        with self.assertRaisesRegex(RuntimeError, 'Expected primals to be a tuple'):
            jvp(f, one, one)
        with self.assertRaisesRegex(RuntimeError, 'same python structure'):
            jvp(f, ((one, one), one), (one, one))
        with self.assertRaisesRegex(RuntimeError, 'only contain Tensors'):
            jvp(f, ((one, one), 1), ((one, one), one))
        with self.assertRaisesRegex(RuntimeError, 'only contain Tensors'):
            jvp(f, ((one, one), 1), ((1, one), one))
        with self.assertRaisesRegex(RuntimeError, 'at least one Tensor'):
            jvp(f, ((),), ((),))

    def test_unrelated_input(self, device):
        def f(x, y):
            return x

        x = torch.randn(2, 3, device=device)
        y = torch.randn(2, 3, device=device)
        tx = torch.randn(2, 3, device=device)
        ty = torch.randn(2, 3, device=device)

        result = jvp(f, (x, y), (tx, ty))
        expected = (x, tx)
        self.assertTrue(isinstance(result, tuple))
        self.assertEqual(result, expected)

    def test_unrelated_output(self, device):
        y = torch.randn(2, 3, device=device)

        def f(x):
            return y

        x = torch.randn(2, 3, device=device)
        tx = torch.randn(2, 3, device=device)

        result = jvp(f, (x,), (tx,))
        expected = (y, torch.zeros_like(y))
        self.assertTrue(isinstance(result, tuple))
        self.assertEqual(result, expected)

    def test_strict_mode(self, device):
        y = torch.randn(2, 3, device=device)

        def f(x):
            return x, y

        x = torch.randn(2, 3, device=device)
        tx = torch.randn(2, 3, device=device)

        with self.assertRaisesRegex(RuntimeError, "strict"):
            jvp(f, (x,), (tx,), strict=True)

    def test_multiple_outputs(self, device):
        x = torch.randn(2, 3, device=device)
        t = torch.randn(2, 3, device=device)

        def f(x):
            return torch.sin(x), torch.cos(x)

        result = jvp(f, (x,), (t,))
        expected = (f(x), (x.cos() * t, -x.sin() * t))
        self.assertTrue(isinstance(result, tuple))
        self.assertEqual(result, expected)

    def test_multiple_inputs_outputs(self, device):
        x = torch.randn(2, 3, device=device)
        y = torch.randn(2, 3, device=device)
        tx = torch.randn(2, 3, device=device)
        ty = torch.randn(2, 3, device=device)

        def f(x, y):
            return 2 * x + 3 * y, 4 * x + 5 * y

        result = jvp(f, (x, y), (tx, ty))
        expected = (f(x, y), f(tx, ty))
        self.assertTrue(isinstance(result, tuple))
        self.assertEqual(result, expected)

    def test_primals_tangents_length_mismatch(self, device):
        x = torch.randn(2, 3, device=device)
        t = torch.randn(2, 3, device=device)

        msg = "same python structure"
        with self.assertRaisesRegex(RuntimeError, msg):
            jvp(torch.sin, (x,), (t, t))
        with self.assertRaisesRegex(RuntimeError, msg):
            jvp(torch.sin, (x, x), (t, t, t))

    def test_nonempty_primals_and_tangents(self, device):
        with self.assertRaisesRegex(RuntimeError, "at least one Tensor"):
            jvp(torch.sin, (), ())

    def test_inputs_are_tuples_of_tensors(self, device):
        x = torch.randn(2, 3, device=device)
        t = torch.randn(2, 3, device=device)

        with self.assertRaisesRegex(RuntimeError, 'be a tuple'):
            jvp(torch.sin, x, (t,))
        with self.assertRaisesRegex(RuntimeError, 'same python structure'):
            jvp(torch.sin, (x,), t)
        with self.assertRaisesRegex(RuntimeError, 'same python structure'):
            jvp(torch.sin, (x,), [t])
        with self.assertRaisesRegex(RuntimeError, 'only contain Tensors'):
            jvp(torch.sin, (1.,), (t,))
        with self.assertRaisesRegex(RuntimeError, 'only contain Tensors'):
            jvp(torch.sin, (x,), (1.,))

<<<<<<< HEAD
    def test_outputs_can_any_pytree(self, device):
=======
    def test_jvp_outputs_can_any_pytree(self, device):
>>>>>>> 19573821
        x = torch.randn(2, 3, device=device)
        t = torch.randn(2, 3, device=device)

        for output in [None, ()]:
<<<<<<< HEAD
            with self.assertRaisesRegex(RuntimeError, "Expected non-empty output"):
                jvp(lambda _: output, (x,), (t,))

        for output in [1, True, 12.2, "abc"]:
            with self.assertRaisesRegex(RuntimeError, "Expected tensors, got unsupported type"):
=======
            with self.assertRaisesRegex(
                RuntimeError, r"jvp\(f, primals, tangents\): Expected f to be a function that has non-empty output"
            ):
                jvp(lambda _: output, (x,), (t,))

        for output in [1, True, 12.2, "abc"]:
            with self.assertRaisesRegex(
                RuntimeError, r"jvp\(f, primals, tangents\): expected f\(\*primals\) to return only tensors"
            ):
>>>>>>> 19573821
                jvp(lambda _: output, (x,), (t,))

        # Check list output
        out = jvp(lambda x: [x, x.sum()], (x,), (t,))
        for i in range(2):
            assert isinstance(out[i], list) and len(out[i]) == 2

        # Check dict output
        out = jvp(lambda x: {"x": x, "xsum": x.sum()}, (x,), (t,))
        for i in range(2):
            assert isinstance(out[i], dict) and len(out[i]) == 2 and "xsum" in out[i]

        def composite_output(x):
            out = x.sum()
            return [
                (out, {"a": x, "out": [x, out]}),
            ]

        out = jvp(composite_output, (x,), (t,))
        for i in range(2):
            assert isinstance(out[i], list)
            assert isinstance(out[i][0], tuple) and \
                isinstance(out[i][0][1], dict)
<<<<<<< HEAD

    def test_aux_tensor(self, device):
        def f(x):
            y = x.sin()
            return y, x.cos()

        x = torch.randn(3, device=device)
        t = torch.randn(3, device=device)

        out, jvp_out, aux = jvp(f, (x, ), (t, ), has_aux=True)
        self.assertEqual(aux, x.cos())
        self.assertEqual(out, x.sin())
        self.assertEqual(jvp_out, t * x.cos())

    def test_aux_pytree(self, device):
        def f(x):
            y = x.sin()
            return y, {'a': x.cos(), 'b': [x.tan()]}

        x = torch.randn(3, device=device)
        t = torch.randn(3, device=device)

        out, jvp_out, aux = jvp(f, (x, ), (t, ), has_aux=True)
        expected_out, expected_aux = f(x)
        self.assertEqual(out, expected_out)
        self.assertEqual(aux, expected_aux)
        self.assertEqual(jvp_out, t * x.cos())
=======
>>>>>>> 19573821


class TestCustomFunction(TestCase):
    @onlyCPU
    def test_basic(self, device):
        called_impl = False
        called_vjp = False

        def my_sin_impl(args):
            x, = args
            nonlocal called_impl
            called_impl = True
            return x.sin(), x

        def my_sin_vjp(args):
            grad_y, result, x = args
            nonlocal called_vjp
            called_vjp = True
            return (grad_y * 3 * x.cos(),)

        def filter_fn(args):
            return args[0]

        my_sin = custom_vjp('my_sin', filter_fn, my_sin_impl, my_sin_vjp)

        x = torch.tensor([1., 2.], requires_grad=True, device=device)

        y = my_sin(x)
        self.assertTrue(called_impl)

        y.sum().backward()
        self.assertTrue(called_vjp)

        assert torch.allclose(x.grad, 3 * x.cos())


class TestComposability(TestCase):
    def test_grad_grad(self, device):
        x = torch.randn([], device=device)
        y = grad(grad(torch.sin))(x)
        self.assertEqual(y, -x.sin())

    def test_grad_vmap(self, device):
        def foo(x):
            y = vmap(torch.sin)(x)
            return y.sum()

        x = torch.randn(3, device=device)
        y = grad(foo)(x)
        self.assertEqual(y, x.cos())

    def test_grad_vjp(self, device):
        x = torch.randn(3, device=device)

        def foo(x):
            _, vjp_fn = vjp(torch.sin, x)
            return vjp_fn(x)[0].sum()

        y = grad(foo)(x)
        expected = grad(lambda x: (x * x.cos()).sum())(x)
        self.assertEqual(y, expected)

    def test_vmap_grad(self, device):
        x = torch.randn(3, device=device)
        y = vmap(grad(torch.sin))(x)
        self.assertEqual(y, x.cos())

    def test_vmap_vmap(self, device):
        x = torch.randn(2, 3, device=device)
        y = vmap(vmap(torch.sin))(x)
        self.assertEqual(y, x.sin())

    def test_vmap_vjp(self, device):
        x = torch.randn(3, device=device)
        _, vjp_fn = vjp(torch.sin, x)

        def foo(x):
            _, vjp_fn = vjp(torch.sin, x)
            return vjp_fn(x)

        y = vmap(foo)(x)
        self.assertEqual(y, vjp_fn(x))

        # TODO: there's a very interesting error message when the following
        # is on CPU
        xs = torch.randn(5, 3, device=device)
        expected = torch.stack([vjp_fn(x)[0] for x in xs])
        result = vmap(lambda x: vjp_fn(x)[0])(xs)
        self.assertEqual(result, expected)

    def test_vjp_grad(self, device):
        x = torch.randn([], device=device)
        y, vjp_fn = vjp(grad(torch.sin), x)
        self.assertEqual(y, x.cos())

        v = torch.randn([])
        self.assertEqual(vjp_fn(v)[0], -x.sin() * v)

    def test_vjp_vmap(self, device):
        x = torch.randn(3, device=device)
        y, vjp_fn = vjp(vmap(torch.sin), x)
        self.assertEqual(y, x.sin())

        v = torch.randn(3, device=device)
        self.assertEqual(vjp_fn(v)[0], x.cos() * v)

    def test_vjp_vjp(self, device):
        x = torch.randn(3, device=device)
        y, vjp_fn = vjp(torch.sin, x)
        self.assertEqual(y, x.sin())

        y, vjp_fn = vjp(lambda x: vjp_fn(x)[0], x)
        self.assertEqual(y, x * x.cos())

        y = vjp_fn(x)[0]
        # Honestly IDK what the result here is... but at least it runs


class TestExamplesCorrectness(TestCase):
    def test_maml_regression(self, device):
        class ThreeLayerNet(nn.Module):
            def __init__(self):
                super(ThreeLayerNet, self).__init__()
                self.fc1 = nn.Linear(1, 40)
                self.relu1 = nn.ReLU()
                self.fc2 = nn.Linear(40, 40)
                self.relu2 = nn.ReLU()
                self.fc3 = nn.Linear(40, 1)

            def forward(self, x):
                x = self.fc1(x)
                x = self.relu1(x)
                x = self.fc2(x)
                x = self.relu2(x)
                x = self.fc3(x)
                return x

        # The prototype doesn't like F.mse_loss.
        def mse_loss(x, y):
            return torch.mean((x - y) ** 2)

        net, params = make_functional(ThreeLayerNet().to(device))
        K = 20
        num_tasks = 4
        alpha = 0.1

        def sample_tasks(outer_batch_size, inner_batch_size):
            # Select amplitude and phase for the task
            As = []
            phases = []
            for _ in range(outer_batch_size):
                As.append(np.random.uniform(low=0.1, high=.5))
                phases.append(np.random.uniform(low=0., high=np.pi))

            def get_batch():
                xs, ys = [], []
                for A, phase in zip(As, phases):
                    x = np.random.uniform(low=-5., high=5., size=(inner_batch_size, 1))
                    y = A * np.sin(x + phase)
                    xs.append(x)
                    ys.append(y)
                return torch.tensor(xs, dtype=torch.float, device=device), \
                    torch.tensor(ys, dtype=torch.float, device=device)
            x1, y1 = get_batch()
            x2, y2 = get_batch()
            return x1, y1, x2, y2

        def get_loss_for_task(use_transform, x1, y1, x2, y2):
            def inner_loss(params, x1, y1):
                f = net(params, x1)
                loss = mse_loss(f, y1)
                return loss

            if use_transform:
                grads = grad(inner_loss)(params, x1, y1)
            else:
                loss = inner_loss(params, x1, y1)
                grads = torch.autograd.grad(loss, params, create_graph=True)
            new_params = [(params[i] - alpha*grads[i]) for i in range(len(params))]

            v_f = net(new_params, x2)
            return mse_loss(v_f, y2)

        task = sample_tasks(num_tasks, K)

        # Compute with vmap+grad
        inner_losses = vmap(partial(get_loss_for_task, True))(task[0], task[1], task[2], task[3])
        loss2 = sum(inner_losses)/len(inner_losses)
        result_grads = torch.autograd.grad(loss2, params)

        # Compute without vmap+grad
        inner_losses = [
            get_loss_for_task(False, task[0][i], task[1][i], task[2][i], task[3][i])
            for i in range(num_tasks)
        ]
        loss2 = sum(inner_losses)/len(inner_losses)
        expected_grads = torch.autograd.grad(loss2, params)

        self.assertEqual(result_grads, expected_grads)

    def test_maml_omniglot(self, device):
        # TODO: there appears to be precision issues for float32
        dtype = torch.double

        # TODO: The prototype doesn't support in-place relu (and some other
        # in-place operations. That can be fixed.)
        inplace_relu = False
        n_way = 5
        n_inner_iter = 2
        num_tasks = 2

        class Flatten(nn.Module):
            def forward(self, input):
                return input.view(input.size(0), -1)

        net = nn.Sequential(
            nn.Conv2d(1, 64, 3),
            nn.GroupNorm(64, 64, affine=True),
            nn.ReLU(inplace=inplace_relu),
            nn.MaxPool2d(2, 2),
            nn.Conv2d(64, 64, 3),
            nn.GroupNorm(64, 64, affine=True),
            nn.ReLU(inplace=inplace_relu),
            nn.MaxPool2d(2, 2),
            nn.Conv2d(64, 64, 3),
            nn.GroupNorm(64, 64, affine=True),
            nn.ReLU(inplace=inplace_relu),
            nn.MaxPool2d(2, 2),
            Flatten(),
            nn.Linear(64, n_way)).to(device).to(dtype)

        fnet, params, buffers = make_functional_with_buffers(net)
        net = (params, buffers, fnet)

        def loss_for_task(net, n_inner_iter, use_transform, x_spt, y_spt, x_qry, y_qry):
            params, buffers, fnet = net
            querysz = x_qry.size(0)

            def compute_loss(new_params, buffers, x, y):
                logits = fnet(new_params, buffers, x)
                loss = F.cross_entropy(logits, y)
                return loss

            new_params = params
            for _ in range(n_inner_iter):
                if use_transform:
                    grads = grad(compute_loss)(new_params, buffers, x_spt, y_spt)
                else:
                    res = compute_loss(new_params, buffers, x_spt, y_spt)
                    grads = torch.autograd.grad(res, new_params, create_graph=True)
                new_params = [p - g * 1e-1 for p, g, in zip(new_params, grads)]

            qry_logits = fnet(new_params, buffers, x_qry)
            qry_loss = F.cross_entropy(qry_logits, y_qry)
            qry_acc = (qry_logits.argmax(
                dim=1) == y_qry).sum() / querysz

            return qry_loss, qry_acc

        # Get some sample inputs...
        x_spt = torch.randn(num_tasks, 25, 1, 28, 28, dtype=dtype, device=device)
        y_spt = torch.randint(0, 5, (num_tasks, 25), device=device)
        x_qry = torch.randn(num_tasks, 75, 1, 28, 28, dtype=dtype, device=device)
        y_qry = torch.randint(0, 5, (num_tasks, 75), device=device)

        # compute with vmap + grad
        compute_loss = partial(loss_for_task, net, n_inner_iter, True)
        qry_losses, _ = vmap(compute_loss)(x_spt, y_spt, x_qry, y_qry)
        result_grads = torch.autograd.grad(qry_losses.sum(), params)

        # compute without vmap + grad
        compute_loss = partial(loss_for_task, net, n_inner_iter, False)
        losses = [compute_loss(x_spt[i], y_spt[i], x_qry[i], y_qry[i])[0]
                  for i in range(num_tasks)]
        expected_grads = torch.autograd.grad(sum(losses), params)

        self.assertEqual(result_grads, expected_grads)

    def test_lennard_jones_batched_jacrev(self, device):
        sigma = 0.5
        epsilon = 4.

        def lennard_jones(r):
            return epsilon * ((sigma / r)**12 - (sigma / r)**6)

        def lennard_jones_force(r):
            """Get magnitude of LJ force"""
            return \
                -epsilon * ((-12 * sigma**12 / r**13) + (6 * sigma**6 / r**7))

        r = torch.linspace(0.5, 2 * sigma, requires_grad=True, device=device)
        drs = torch.outer(r, torch.tensor([1.0, 0, 0], device=device))
        norms = torch.norm(drs, dim=1).reshape(-1, 1)
        training_energies = \
            torch.stack(list(map(lennard_jones, norms))).reshape(-1, 1)
        training_forces = torch.stack(
            [force * dr
             for force, dr in zip(map(lennard_jones_force, norms), drs)])

        model = nn.Sequential(
            nn.Linear(1, 16),
            nn.Tanh(),
            nn.Linear(16, 16),
            nn.Tanh(),
            nn.Linear(16, 16),
            nn.Tanh(),
            nn.Linear(16, 16),
            nn.Tanh(),
            nn.Linear(16, 1)
        ).to(device)

        def make_prediction(model, drs, use_functorch):
            norms = torch.norm(drs, dim=1).reshape(-1, 1)
            energies = model(norms)

            if use_functorch:
                network_derivs = vmap(jacrev(model))(norms).squeeze(-1)
                forces = -network_derivs * drs / norms
            else:
                forces = []
                for r, dr in zip(norms, drs):
                    network_deriv = torch.autograd.functional.jacobian(
                        model, r, create_graph=True)
                    force = -network_deriv * dr / r
                    forces.append(force)
                forces = torch.cat(forces)
            return energies, forces

        def loss_fn(energies, forces, predicted_energies, predicted_forces):
            return F.mse_loss(energies, predicted_energies) + \
                0.01 * F.mse_loss(forces, predicted_forces) / 3

        energies, forces = make_prediction(model, drs, use_functorch=True)
        loss = loss_fn(training_energies, training_forces, energies, forces)
        result = torch.autograd.grad(loss, model.parameters())

        energies, forces = make_prediction(model, drs, use_functorch=False)
        loss = loss_fn(training_energies, training_forces, energies, forces)
        expected = torch.autograd.grad(loss, model.parameters())

        self.assertEqual(result, expected)

    def test_ensemble_regression(self, device):
        def make_spirals(n_samples, noise_std=0., rotations=1.):
            ts = torch.linspace(0, 1, n_samples)
            rs = ts ** 0.5
            thetas = rs * rotations * 2 * math.pi
            signs = torch.randint(0, 2, (n_samples,)) * 2 - 1
            labels = (signs > 0).to(torch.long)

            xs = rs * signs * torch.cos(thetas) + torch.randn(n_samples) * noise_std
            ys = rs * signs * torch.sin(thetas) + torch.randn(n_samples) * noise_std
            points = torch.stack([xs, ys], dim=1)
            return points.to(device), labels.to(device)

        points, labels = make_spirals(100, noise_std=0.05)

        class MLPClassifier(nn.Module):
            def __init__(self, hidden_dim=32, n_classes=2):
                super().__init__()
                self.hidden_dim = hidden_dim
                self.n_classes = n_classes

                self.fc1 = nn.Linear(2, self.hidden_dim)
                self.fc2 = nn.Linear(self.hidden_dim, self.n_classes)

            def forward(self, x):
                x = self.fc1(x)
                x = F.relu(x)
                x = self.fc2(x)
                x = F.log_softmax(x, -1)
                return x

        loss_fn = nn.NLLLoss()

        func_model, weights = make_functional(MLPClassifier().to(device))

        def train_step_fn(use_transform, weights, batch, targets, lr=0.2):
            def compute_loss(weights, batch, targets):
                output = func_model(weights, batch)
                loss = loss_fn(output, targets)
                return loss

            if use_transform:
                grad_weights, loss = grad_and_value(compute_loss)(weights, batch, targets)
            else:
                loss = compute_loss(weights, batch, targets)
                grad_weights = torch.autograd.grad(loss, weights)

            new_weights = []
            with torch.no_grad():
                for grad_weight, weight in zip(grad_weights, weights):
                    new_weights.append(weight - grad_weight * lr)
            # NB: return looks weird because torch.vmap must return Tensors
            return (loss, *new_weights)

        def unpack(train_result):
            return train_result[0], train_result[1:]

        def init_fn(num_models):
            models = tuple(MLPClassifier().to(device) for _ in range(num_models))
            weights = tuple(make_functional(model)[1] for model in models)
            weights = tuple(zip(*weights))
            weights = tuple(torch.stack(shards).detach() for shards in weights)
            return weights

        def slice_weights(batched_weights, index):
            return tuple(weight[index].detach().requires_grad_() for weight in batched_weights)

        batched_weights = init_fn(num_models=2)
        parallel_train_step_fn = vmap(partial(train_step_fn, True), in_dims=(0, None, None))

        result_loss, result_weights = unpack(parallel_train_step_fn(batched_weights, points, labels))

        loss0, weights0 = unpack(train_step_fn(False, slice_weights(batched_weights, 0), points, labels))
        loss1, weights1 = unpack(train_step_fn(False, slice_weights(batched_weights, 1), points, labels))
        expected_loss = torch.stack([loss0, loss1])
        expected_weights = tuple(torch.stack([w0, w1]) for w0, w1 in zip(weights0, weights1))

        self.assertEqual(result_loss, expected_loss)
        self.assertEqual(result_weights, expected_weights)

    @unittest.skipIf(not USE_TORCHVISION, "test requires torchvision")
    def test_resnet18_per_sample_grads(self, device):
        # Straight out of opacus
        def _replace_child(
            root: nn.Module, child_name: str, converter: Callable[[nn.Module], nn.Module]
        ) -> None:
            # find the immediate parent
            parent = root
            nameList = child_name.split(".")
            for name in nameList[:-1]:
                parent = parent._modules[name]
            # set to identity
            parent._modules[nameList[-1]] = converter(parent._modules[nameList[-1]])

        def replace_all_modules(
            root: nn.Module,
            target_class: Type[nn.Module],
            converter: Callable[[nn.Module], nn.Module],
        ) -> nn.Module:
            # base case
            if isinstance(root, target_class):
                return converter(root)

            for name, obj in root.named_modules():
                if isinstance(obj, target_class):
                    _replace_child(root, name, converter)
            return root

        def _batchnorm_to_groupnorm(module: nn.modules.batchnorm._BatchNorm) -> nn.Module:
            return nn.GroupNorm(min(32, module.num_features), module.num_features, affine=True)

        def convert_batchnorm_modules(
            model: nn.Module,
            converter: Callable[
                [nn.modules.batchnorm._BatchNorm], nn.Module
            ] = _batchnorm_to_groupnorm,
        ) -> nn.Module:
            return replace_all_modules(model, nn.modules.batchnorm._BatchNorm, converter)

        import torchvision.models as models
        model = convert_batchnorm_modules(models.resnet18(num_classes=10)).to(device)
        criterion = nn.CrossEntropyLoss()

        func_model, weights = make_functional(model)

        def compute_loss(weights, image, target):
            images = image.unsqueeze(0)
            targets = target.unsqueeze(0)
            output = func_model(weights, images)
            loss = criterion(output, targets)
            return loss

        batch_size = 3
        images = torch.randn(batch_size, 3, 32, 32, device=device)
        targets = torch.randint(0, 10, (batch_size,), device=device)

        result_grads = vmap(grad(compute_loss), in_dims=(None, 0, 0))(weights, images, targets)

        expected_grads = [
            torch.autograd.grad(compute_loss(weights, images[i], targets[i]), weights)
            for i in range(batch_size)
        ]
        expected_grads = [torch.stack(shards) for shards in zip(*expected_grads)]

        self.assertEqual(result_grads, expected_grads)


only_for = ("cpu", "cuda")
instantiate_device_type_tests(
    TestGradTransform,
    globals(),
    only_for=only_for,
)
instantiate_device_type_tests(
    TestVmapOfGrad,
    globals(),
    only_for=only_for,
)
instantiate_device_type_tests(
    TestJac,
    globals(),
    only_for=only_for,
)
instantiate_device_type_tests(
    TestJvp,
    globals(),
    only_for=only_for,
)
instantiate_device_type_tests(
    TestHessian,
    globals(),
    only_for=only_for,
)
instantiate_device_type_tests(
    TestComposability,
    globals(),
    only_for=only_for,
)
instantiate_device_type_tests(
    TestExamplesCorrectness,
    globals(),
    only_for=only_for,
)
instantiate_device_type_tests(
    TestCustomFunction,
    globals(),
    only_for=only_for,
)

if __name__ == '__main__':
    run_tests()<|MERGE_RESOLUTION|>--- conflicted
+++ resolved
@@ -1255,38 +1255,16 @@
 
         x = torch.randn(3, device=device)
 
-<<<<<<< HEAD
         result, aux = jacapi(f, has_aux=True)(x)
         self.assertEqual(result, torch.eye(3, 3, device=device))
         expected_aux = {'a': x.cos(), 'b': [x.tan()]}
         self.assertEqual(aux, expected_aux)
-=======
-        # TODO: Remove when https://github.com/pytorch/functorch/issues/392
-        # is fixed
-        if jacapi == jacrev:
-            result, aux = jacapi(f, has_aux=True)(x)
-            self.assertEqual(result, torch.eye(3, 3, device=device))
-            expected_aux = {'a': x.cos(), 'b': [x.tan()]}
-            self.assertEqual(aux, expected_aux)
-        else:
-            result, aux = jacapi(f)(x)
-            self.assertEqual(result, torch.eye(3, 3, device=device))
-            expected_aux = {'a': -torch.diag(x.sin()), 'b': [torch.diag(1.0 + x.tan() ** 2)]}
-            self.assertEqual(aux, expected_aux)
->>>>>>> 19573821
 
     @jacrev_and_jacfwd
     def test_outputs_can_any_pytree(self, device, jacapi):
         x = torch.randn(2, 3, device=device)
 
         for output in [None, ()]:
-<<<<<<< HEAD
-            with self.assertRaisesRegex(RuntimeError, "Expected non-empty output"):
-                jacapi(lambda _: output)(x)
-
-        for output in [1, True, 12.2, "abc"]:
-            with self.assertRaisesRegex(RuntimeError, "Expected tensors, got unsupported type"):
-=======
             with self.assertRaisesRegex(
                 RuntimeError, r"(vjp|jvp).+: Expected f to be a function that has non-empty output"
             ):
@@ -1296,7 +1274,6 @@
             with self.assertRaisesRegex(
                 RuntimeError, r"(vjp|jvp).+: expected f\(\*primals\) to return only tensors"
             ):
->>>>>>> 19573821
                 jacapi(lambda _: output)(x)
 
         # Check list output
@@ -1759,22 +1736,11 @@
         with self.assertRaisesRegex(RuntimeError, 'only contain Tensors'):
             jvp(torch.sin, (x,), (1.,))
 
-<<<<<<< HEAD
     def test_outputs_can_any_pytree(self, device):
-=======
-    def test_jvp_outputs_can_any_pytree(self, device):
->>>>>>> 19573821
         x = torch.randn(2, 3, device=device)
         t = torch.randn(2, 3, device=device)
 
         for output in [None, ()]:
-<<<<<<< HEAD
-            with self.assertRaisesRegex(RuntimeError, "Expected non-empty output"):
-                jvp(lambda _: output, (x,), (t,))
-
-        for output in [1, True, 12.2, "abc"]:
-            with self.assertRaisesRegex(RuntimeError, "Expected tensors, got unsupported type"):
-=======
             with self.assertRaisesRegex(
                 RuntimeError, r"jvp\(f, primals, tangents\): Expected f to be a function that has non-empty output"
             ):
@@ -1784,7 +1750,6 @@
             with self.assertRaisesRegex(
                 RuntimeError, r"jvp\(f, primals, tangents\): expected f\(\*primals\) to return only tensors"
             ):
->>>>>>> 19573821
                 jvp(lambda _: output, (x,), (t,))
 
         # Check list output
@@ -1808,15 +1773,25 @@
             assert isinstance(out[i], list)
             assert isinstance(out[i][0], tuple) and \
                 isinstance(out[i][0][1], dict)
-<<<<<<< HEAD
 
     def test_aux_tensor(self, device):
-        def f(x):
-            y = x.sin()
-            return y, x.cos()
 
         x = torch.randn(3, device=device)
         t = torch.randn(3, device=device)
+
+        with self.assertRaisesRegex(
+            RuntimeError, r'jvp\(f, primals, tangents\): output of function f should be a tuple'
+        ):
+            jvp(lambda t: [t, t], (x, ), (t, ), has_aux=True)
+
+        with self.assertRaisesRegex(
+            RuntimeError, r'jvp\(f, primals, tangents\): output of function f should be a tuple'
+        ):
+            jvp(lambda t: (t, t + 2, t + 3), (x, ), (t, ), has_aux=True)
+
+        def f(z):
+            y = z.sin()
+            return y, z.cos()
 
         out, jvp_out, aux = jvp(f, (x, ), (t, ), has_aux=True)
         self.assertEqual(aux, x.cos())
@@ -1836,8 +1811,6 @@
         self.assertEqual(out, expected_out)
         self.assertEqual(aux, expected_aux)
         self.assertEqual(jvp_out, t * x.cos())
-=======
->>>>>>> 19573821
 
 
 class TestCustomFunction(TestCase):
