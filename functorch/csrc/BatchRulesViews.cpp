// Copyright (c) Facebook, Inc. and its affiliates.
// All rights reserved.
//
// This source code is licensed under the BSD-style license found in the
// LICENSE file in the root directory of this source tree.

#include <functorch/csrc/BatchRulesHelper.h>
#include <iostream>
#include <ATen/Operators.h>
#include <functorch/csrc/PlumbingHelper.h>
#include <functorch/csrc/BatchedFallback.h>
#include <ATen/core/dispatch/Dispatcher.h>
#include <c10/util/SmallBuffer.h>


namespace at { namespace functorch {

// Note [Adding vmap support for an operator]
// Hey there! So you have an operator and you want to get it to work with vmap.
// For example, let's say you just invented the `sum.int` operator and want to make
// it so that the following works.
// >>> tensor = torch.randn(B, 3)
// >>> vmap(torch.sum, (0, None))(tensor, 0)` works
// There are three main ways to do so.
//
// Note [Writing batch rule for out-of-place operators]
// If your operator is out-of-place, you can write a batch rule for it.
// The batch rule defines how to perform the operator on inputs where each
// Tensor input may have an additional dimension that is being vmapped over.
// We refer to this dimension as the *batch dimension* or bdim for short.
//
// For example, let's consider writing a batch rule for
// `Tensor sum(const Tensor& self, int64_t dim)`. The signature of the
// batch rule has an additional optional<int64_t> argument after each
// Tensor argument and return. So, in this case, the batch rule has signature
//   tuple<Tensor,optional<int64_t>> sum_batch_rule(
//       const Tensor& self, optional<int64_t> self_bdim, int64_t dim);
//
// The vmap call above invokes the batch rule with `self = tensor`,
// `self_bdim = 0`, and `dim = 0`. Note that there are **no BatchedTensors**
// involved in this case; there exists some plumbing that automatically unwraps
// BatchedTensors before calling the batch rule.
//
// To write the logic of the batch rule: think about the semantics of the
// `sum` operation if `self` had an additional dimension (indicated by self_bdim):
// - If `self_bdim` is null, then we just do `result = self.sum(dim)` as usual
// - If `self_bdim` is not-null, then we need to modify `dim`. `dim` is equal
//   to whatever the user passed in (0 in this case), but we should actually
//   perform the reduction over dimension 1 and do `result = self.sum(1)`
//   because dim 0 is being vmapped over.
// Finally, we return the result as well as a new bdim
// - If `self_bdim` is null, then there's no batch dim in the result.
// - If `self_bdim` is not-null, then we return where the bdim is.
//   Since we invoked `result = self.sum(1)`, the bdim is still at dim 0.
//
// Now that we have written `sum_batch_rule`, we have to register it inside a
// TORCH_LIBRARY_IMPL block:
//   TORCH_LIBRARY_IMPL(aten, FT_BATCHED_KEY, m) {
//     ...
//     VMAP_SUPPORT("sum.int", sum_batch_rule);
//     ...
//   }
//
// Note [Reusing batch rules to add vmap support for a complicated operator]
// Can't figure out how to write a batch rule for a big operation? If the
// operation can be expressed as a composition of other operations that do have
// batch rules, then that is another way to add vmap support. For example,
// consider the following schema
//   func: addcmul(Tensor self, Tensor tensor1, Tensor tensor2, *, Scalar value=1)
// and assume we already have batching rules for basic arithmetic operators.
//
// To add vmap support, define a decomposition using the same signature:
//   Tensor addcmul_decomp(const Tensor& self, const Tensor& tensor1,
//                         const Tensor& tensor2, const Scalar& value) {
//     auto product = torch.mul(tensor1, tensor2);
//     return torch.add(self, product, value);
//   }
// And register it inside a TORCH_LIBRARY_IMPL block:
//   TORCH_LIBRARY_IMPL(aten, FT_BATCHED_KEY, m) {
//     ...
//     m.impl("addcmul", addcmul_decomp);
//     ...
//   }
//
// Note [Writing batch rule for in-place operators]
// TODO: This is kinda complicated. Saving this for a future date.

std::tuple<Tensor,optional<int64_t>> unsqueeze_batch_rule(
    const Tensor& self,
    optional<int64_t> self_bdim,
    int64_t dim) {
  auto self_ = moveBatchDimToFront(self, self_bdim);
  auto rank = rankWithoutBatchDim(self, self_bdim);
  dim = maybe_wrap_dim(dim, rank + 1) + 1;
  return std::make_tuple(self_.unsqueeze(dim), 0);
}

// NB: repeat is not actually a view, but it is in this file
std::tuple<Tensor,optional<int64_t>> repeat_batch_rule(
    const Tensor& self,
    optional<int64_t> self_bdim,
    IntArrayRef sizes) {

  VmapDimVector sizes_with_bdim = { sizes.begin(), sizes.end() };
  sizes_with_bdim.insert(sizes_with_bdim.begin(), 1);
  auto self_ = moveBatchDimToFront(self, self_bdim);
  while (self_.dim() < (int64_t)sizes_with_bdim.size()) {
    self_ = self_.unsqueeze(1);
  }
  return std::make_tuple(self_.repeat(sizes_with_bdim), 0);
}


std::tuple<Tensor,optional<int64_t>> diag_batch_rule(
    const Tensor& input,
    optional<int64_t> input_bdim,
    int64_t diagonal) {
  if (!input_bdim) {
    return std::make_tuple(at::diag(input, diagonal), nullopt);
  }
  auto input_ = moveBatchDimToFront(input, input_bdim);
  auto rank = rankWithoutBatchDim(input, input_bdim);

  if (rank == 1) {
    return std::make_tuple(at::diag_embed(input_, diagonal), 0);
  } else if (rank == 2) {
    return std::make_tuple(at::diagonal(input_.movedim(0, -1), diagonal).clone(), rank - 2);
  } else {
    throw std::runtime_error("Passed in an invalid shape to at::diag");
  }
}

std::tuple<Tensor,optional<int64_t>> _unsafe_view_batch_rule(
    const Tensor& self,
    optional<int64_t> self_bdim,
    IntArrayRef size) {
  VmapDimVector view_size(size);
  view_size.insert(view_size.begin() + *self_bdim, self.size(*self_bdim));

  return std::make_tuple(at::_unsafe_view(self, view_size), self_bdim);
}

Tensor trace_decomp(const Tensor& self) {
  return at::sum(at::diagonal(self));
}

std::tuple<Tensor,optional<int64_t>> flip_batch_rule(const Tensor& self, optional<int64_t> self_bdim, IntArrayRef dims) {
  auto self_ = moveBatchDimToFront(self, self_bdim);
  VmapDimVector new_dims;
  for (auto i: dims) {
    new_dims.push_back(getPhysicalDim(self_, true, i));
  }
  return std::make_tuple(at::flip(self_, new_dims), 0);
}

const Tensor& resize__plumbing(
    const Tensor& self,
    IntArrayRef size,
    c10::optional<MemoryFormat> optional_memory_format) {
  TORCH_CHECK(
      !optional_memory_format.has_value() ||
      optional_memory_format == c10::MemoryFormat::Contiguous,
      "resize_: batching rule only supports None or Contiguous MemoryFormat");
  auto maybe_layer = maybeCurrentDynamicLayer();
  TORCH_INTERNAL_ASSERT(maybe_layer.has_value());
  int64_t cur_level = maybe_layer->layerId();

  Tensor self_value;
  optional<int64_t> self_bdim;
  std::tie(self_value, self_bdim) = unwrapTensorAtLevel(self, cur_level);
  TORCH_INTERNAL_ASSERT(self_bdim.has_value());

  // TODO: The following algorithm only works for batch dim == 0.
  // To get it to work for something else we need the ability to modify
  // the BatchDims attribute of BatchedTensorImpl
  TORCH_INTERNAL_ASSERT(self_bdim.value() == 0, "NYI: resize_ batch rule for batch dim != 0");

  // Resize the wrapped tensor
  c10::impl::ExcludeDispatchKeyGuard guard(kBatchedKey);
  self_value = moveBatchDimToFront(self_value, self_bdim);
  VmapDimVector new_size(size);
  new_size.insert(new_size.begin(), self_value.size(*self_bdim));
  self_value.resize_(new_size);

  // Update the sizes and strides of the wrapper
  auto* batched = maybeGetBatchedImpl(self);
  TORCH_INTERNAL_ASSERT(batched);
  batched->refreshSizesAndStrides();

  return self;
}

std::tuple<Tensor, optional<int64_t>> squeeze_batch_rule(const Tensor& self, optional<int64_t> bdim) {
  TORCH_INTERNAL_ASSERT(bdim.has_value());
  // Special case for scalar arrays to replicate PyTorch behavior.
  if (self.dim() == 1) {
    return std::make_tuple(self.alias(), bdim);
  }

  // Manually calculate the output shape by eliding all dimensions of
  // size 1 keeping track of where the batch index started and where it
  // ended up moving to. We also ensure we do not drop the batch index.
  auto shape = self.sizes();
  DimVector squeezed_sizes;
  bool before_batch_idx = true;
  int64_t new_batch_idx = 0;
  int64_t original_idx = 0;

  for (auto it = shape.begin(); it != shape.end(); ++it) {
    // Keep only dimensions != 1 and the batch dimension (irrespective of size).
    if (*it != 1 || original_idx == bdim) {
      squeezed_sizes.push_back(*it);
      if (original_idx == bdim) {
        before_batch_idx = false;
      }
      // Only increment for the dimensions that will be kept in the output.
      if (before_batch_idx) {
        ++new_batch_idx;
      }
    }
    ++original_idx;
  }

  auto result = self.view(squeezed_sizes);
  return std::make_tuple(result, c10::optional<int64_t>(new_batch_idx));
}

std::tuple<Tensor, optional<int64_t>> squeeze_dim_batch_rule(const Tensor& self, optional<int64_t> bdim, int64_t dim) {
  TORCH_INTERNAL_ASSERT(bdim.has_value());
  // Special case for scalar arrays to replicate PyTorch behavior.
  if (self.dim() == 1) {
    TORCH_CHECK(dim == 0, "Dimension is out of range (expected to be in range of [-1, 0], but got ", dim);
    return std::make_tuple(self.alias(), bdim);
  }

  // Calculate the proper offset if dim is negative.
  auto actual_dim = dim;
  if (dim < 0) {
    actual_dim = self.dim() + dim - 1;
  }
  if (actual_dim < bdim) {
    // Since dimension to be squeezed is before the batch dimension pass as-is.
    auto original_size = self.dim();
    auto result = self.squeeze(actual_dim);
    auto updated_batch_idx = *bdim;
    if (result.dim() != original_size) {
      // A column before batch dimension has been dropped so adjust accordingly.
      --updated_batch_idx;
    }
    return std::make_tuple(result, optional<int64_t>(updated_batch_idx));
  } else {
    // Since dimension to be squeezed is after the batch dimension adjust by one to account
    // for the original batch dimension. In this case batch dimension won't move.
    return std::make_tuple(self.squeeze(actual_dim + 1), bdim);
  }
}

std::tuple<std::vector<Tensor>, optional<int64_t>> chunk_batching_rule(const Tensor& self, optional<int64_t> self_bdim, int64_t chunks, int64_t dim) {
  auto self_ = moveBatchDimToFront(self, self_bdim);
  int64_t new_dim = getPhysicalDim(self, self_bdim.has_value(), dim);
  return std::make_tuple(at::chunk(self_, chunks, new_dim), 0);
}

std::tuple<Tensor, optional<int64_t>> select_batching_rule(const Tensor& self, optional<int64_t> bdim, int64_t dim, int64_t index) {
  if (!bdim) {
    return std::make_tuple(self.select(dim, index), nullopt);
  }

  auto _self = moveBatchDimToFront(self, bdim);
  auto dim_physical = getPhysicalDim(_self, true, dim);
  auto result = _self.select(dim_physical, index);
  return std::make_tuple(result, 0);
}

std::tuple<Tensor, optional<int64_t>> _reshape_alias_batch_rule(const Tensor& self, optional<int64_t> bdim, const IntArrayRef shape, const IntArrayRef strides) {
  (void) strides;
  TORCH_INTERNAL_ASSERT(bdim.has_value());

  c10::SmallBuffer<int64_t, 5> new_shape(shape.size() + 1);
  new_shape[*bdim] = self.size(*bdim);
  std::copy(shape.begin(), shape.begin() + *bdim, new_shape.begin());
  std::copy(shape.begin() + *bdim, shape.end(), new_shape.begin() + *bdim + 1);
  return std::make_tuple(at::reshape(self, new_shape), bdim);
}

std::tuple<Tensor, optional<int64_t>> roll_batch_rule(const Tensor& self, optional<int64_t> bdim, IntArrayRef shifts, IntArrayRef dims) {
  TORCH_INTERNAL_ASSERT(bdim.has_value());

  auto self_ = moveBatchDimToFront(self, bdim);
  VmapDimVector new_dims;
  if (!dims.empty()) {
    for (auto i: dims) {
      new_dims.push_back(getPhysicalDim(self, true, i));
    }
    return std::make_tuple(at::roll(self_, shifts, new_dims), 0);
  }
  // We will do something like: t.reshape(a, -1).roll(1, dims=[1, ]).reshape(old_shape)
  auto old_shape = self_.sizes();
  new_dims.push_back(1);
  auto output = at::roll(self_.flatten(1), shifts, new_dims);
  output = output.reshape(old_shape);
  return std::make_tuple(output, 0);
}

std::tuple<Tensor, optional<int64_t>> diagonal_batching_rule(
    const Tensor &self, optional<int64_t> self_bdim,
    int64_t offset, int64_t dim1, int64_t dim2)
{
  auto logical_rank = rankWithoutBatchDim(self, self_bdim);
  auto self_ = moveBatchDimToFront(self, self_bdim);
  auto dim1_ = maybe_wrap_dim(dim1, logical_rank) + 1;
  auto dim2_ = maybe_wrap_dim(dim2, logical_rank) + 1;
  auto result = at::diagonal(self_, offset, dim1_, dim2_);
  return std::make_tuple(std::move(result), 0);
}

std::tuple<Tensor,optional<int64_t>> diagonal_backward_batch_rule(
    const Tensor& grad_input, optional<int64_t> grad_input_bdim,
    IntArrayRef input_sizes, int64_t offset, int64_t dim1, int64_t dim2) {
  auto logical_rank = rankWithoutBatchDim(grad_input, grad_input_bdim);
  auto grad_input_ = moveBatchDimToFront(grad_input, grad_input_bdim);
  dim1 = maybe_wrap_dim(dim1, logical_rank + 1) + 1;
  dim2 = maybe_wrap_dim(dim2, logical_rank + 1) + 1;
  c10::SmallBuffer<int64_t, 5> input_sizes_(input_sizes.size() + 1);
  input_sizes_[0] = grad_input_.size(0);
  std::copy(input_sizes.begin(), input_sizes.end(), input_sizes_.begin() + 1);
  auto result = at::diagonal_backward(grad_input_, input_sizes_, offset, dim1, dim2);
  return std::make_tuple(std::move(result), 0);
}

std::tuple<Tensor, optional<int64_t>> permute_batching_rule(
    const Tensor &self, optional<int64_t> self_bdim, IntArrayRef dims)
{
  if (!self_bdim.has_value()) {
    return std::make_tuple(self.permute(dims), self_bdim);
  }

  auto self_ = moveBatchDimToFront(self, self_bdim);
  VmapDimVector dims_;
  dims_.reserve(dims.size() + 1);
  dims_.emplace_back(0);
  for (auto dim : dims) {
    dims_.emplace_back(getPhysicalDim(self_, self_bdim.has_value(), dim));
  }

  return std::make_tuple(self_.permute(dims_), 0);
}

std::tuple<Tensor,optional<int64_t>> select_backward_batch_rule(
    const Tensor& grad_input, optional<int64_t> grad_input_bdim,
    IntArrayRef input_sizes, int64_t dim, int64_t index) {
  auto logical_rank = rankWithoutBatchDim(grad_input, grad_input_bdim);
  auto grad_input_ = moveBatchDimToFront(grad_input, grad_input_bdim);
  dim = maybe_wrap_dim(dim, logical_rank + 1) + 1;
  c10::SmallBuffer<int64_t, 5> input_sizes_(input_sizes.size() + 1);
  input_sizes_[0] = grad_input_.size(0);
  std::copy(input_sizes.begin(), input_sizes.end(), input_sizes_.begin() + 1);
  auto result = at::select_backward(grad_input_, input_sizes_, dim, index);
  return std::make_tuple(std::move(result), 0);
}

std::tuple<Tensor,optional<int64_t>> slice_backward_batch_rule(
    const Tensor& grad_input, optional<int64_t> grad_input_bdim,
    IntArrayRef input_sizes, int64_t dim, int64_t start, int64_t end, int64_t step) {
  auto logical_rank = rankWithoutBatchDim(grad_input, grad_input_bdim);
  auto grad_input_ = moveBatchDimToFront(grad_input, grad_input_bdim);
  dim = maybe_wrap_dim(dim, logical_rank) + 1;
  c10::SmallBuffer<int64_t, 5> input_sizes_(input_sizes.size() + 1);
  input_sizes_[0] = grad_input_.size(0);
  std::copy(input_sizes.begin(), input_sizes.end(), input_sizes_.begin() + 1);
  auto result = at::slice_backward(grad_input_, input_sizes_, dim, start, end, step);
  return std::make_tuple(std::move(result), 0);
}

<<<<<<< HEAD
std::tuple<Tensor, optional<int64_t>> view_batching_rule(const Tensor& self, optional<int64_t> self_bdim, IntArrayRef size) {
  if (!self_bdim.has_value()) {
    return std::make_tuple(self.view(size), self_bdim);
  }

  auto self_ = moveBatchDimToFront(self, self_bdim);
  VmapDimVector size_(size.size() + 1);
  // copy batch size
  size_[0] = self_.size(0);
  std::copy(size.cbegin(), size.cend(), size_.begin() + 1);
  return std::make_tuple(self_.view(size_), 0);
=======
std::tuple<Tensor, optional<int64_t>> expand_batch_rule(
    const Tensor &self, optional<int64_t> self_bdim, IntArrayRef size, bool implicit)
{
  auto self_dim = self.dim();
  TORCH_CHECK(static_cast<uint64_t>(self_dim - 1) <= size.size(),
              "expand: the number of sizes provided (", size.size(), ") ",
              "must be greater or equal to the number of dimensions in the tensor (", static_cast<uint64_t>(self_dim - 1), ")");

  auto self_ = moveBatchDimToFront(self, self_bdim);
  auto self_sizes = self_.sizes();
  auto batch_size = self_sizes[0];

  c10::SmallBuffer<int64_t, 5> size_(size.size() + 1);
  size_[0] = batch_size;
  std::copy(size.cbegin(), size.cend(), size_.begin() + 1);

  // Here, we know we are expanding a (logical) tensor to a larger number
  // of dimensions. We have to be careful because we can't call expand directly
  // due to the presence of batch dimensions.
  //
  // As an example, let B0 be a batch dimension and consider expand(Tensor[B0, 3], [2, 3]).
  // The result should be a tensor of size [B0, 2, 3].
  // A physical view of size [B0, 3] can't directly be expanded to size [B0, 2, 3]
  // so the strategy here is to view it first as a tensor of size [B0, 1, 3] and
  // then expand.
  auto extra_dims = size.size() - (self_dim - 1);
  VmapDimVector view_shape(size_.size(), /*init_value*/1);
  view_shape[0] = batch_size;
  std::copy(self_sizes.cbegin() + 1, self_sizes.cend(),
            view_shape.begin() + 1 + extra_dims);

  return std::make_tuple(self_.view(view_shape).expand(size_, implicit), 0);
>>>>>>> d1ec060a
}

TORCH_LIBRARY_IMPL(aten, FT_BATCHED_KEY, m) {
  VMAP_SUPPORT("diag", diag_batch_rule);
  VMAP_SUPPORT("chunk", chunk_batching_rule);
  m.impl("flatten.using_ints", static_cast<decltype(&ATEN_FN2(flatten, using_ints))>(native::flatten));
  VMAP_SUPPORT("flip", flip_batch_rule);
  m.impl("trace", trace_decomp);
  VMAP_SUPPORT("tril", VARIADIC_BDIMS_BATCH_RULE(ATEN_FN(tril)));
  VMAP_SUPPORT("triu", VARIADIC_BDIMS_BATCH_RULE(ATEN_FN(triu)));
  VMAP_SUPPORT("repeat", repeat_batch_rule);
  VMAP_SUPPORT("_unsafe_view", _unsafe_view_batch_rule);
  VMAP_SUPPORT("unsqueeze", unsqueeze_batch_rule);
  m.impl("resize_", resize__plumbing);
  VMAP_SUPPORT("select.int", select_batching_rule);
  VMAP_SUPPORT("squeeze", squeeze_batch_rule);
  VMAP_SUPPORT("squeeze.dim", squeeze_dim_batch_rule);
  VMAP_SUPPORT("_reshape_alias", _reshape_alias_batch_rule);
  VMAP_SUPPORT("roll", roll_batch_rule);
  VMAP_SUPPORT("permute", permute_batching_rule);
  VMAP_SUPPORT("diagonal", diagonal_batching_rule);
  VMAP_SUPPORT("diagonal_backward", diagonal_backward_batch_rule);
  VMAP_SUPPORT("select_backward", select_backward_batch_rule);
  VMAP_SUPPORT("slice_backward", slice_backward_batch_rule);
<<<<<<< HEAD
  VMAP_SUPPORT("view", view_batching_rule);
=======
  VMAP_SUPPORT("expand", expand_batch_rule);
>>>>>>> d1ec060a
}

}}<|MERGE_RESOLUTION|>--- conflicted
+++ resolved
@@ -372,8 +372,9 @@
   return std::make_tuple(std::move(result), 0);
 }
 
-<<<<<<< HEAD
-std::tuple<Tensor, optional<int64_t>> view_batching_rule(const Tensor& self, optional<int64_t> self_bdim, IntArrayRef size) {
+std::tuple<Tensor, optional<int64_t>> view_batching_rule(
+    const Tensor &self, optional<int64_t> self_bdim, IntArrayRef size)
+{
   if (!self_bdim.has_value()) {
     return std::make_tuple(self.view(size), self_bdim);
   }
@@ -384,7 +385,8 @@
   size_[0] = self_.size(0);
   std::copy(size.cbegin(), size.cend(), size_.begin() + 1);
   return std::make_tuple(self_.view(size_), 0);
-=======
+}
+
 std::tuple<Tensor, optional<int64_t>> expand_batch_rule(
     const Tensor &self, optional<int64_t> self_bdim, IntArrayRef size, bool implicit)
 {
@@ -417,7 +419,6 @@
             view_shape.begin() + 1 + extra_dims);
 
   return std::make_tuple(self_.view(view_shape).expand(size_, implicit), 0);
->>>>>>> d1ec060a
 }
 
 TORCH_LIBRARY_IMPL(aten, FT_BATCHED_KEY, m) {
@@ -442,11 +443,8 @@
   VMAP_SUPPORT("diagonal_backward", diagonal_backward_batch_rule);
   VMAP_SUPPORT("select_backward", select_backward_batch_rule);
   VMAP_SUPPORT("slice_backward", slice_backward_batch_rule);
-<<<<<<< HEAD
   VMAP_SUPPORT("view", view_batching_rule);
-=======
   VMAP_SUPPORT("expand", expand_batch_rule);
->>>>>>> d1ec060a
 }
 
 }}