--- conflicted
+++ resolved
@@ -429,7 +429,6 @@
   return std::make_tuple(self_.view(view_shape).expand(size_, implicit), 0);
 }
 
-<<<<<<< HEAD
 std::tuple<Tensor, optional<int64_t>> unfold_batch_rule(
     const Tensor &self, optional<int64_t> self_bdim, int64_t dim, int64_t size, int64_t step)
 {
@@ -447,8 +446,6 @@
   return std::make_tuple(result, 0);
 }
 
-=======
->>>>>>> 3bd95014
 std::tuple<Tensor, optional<int64_t>> movedim_batch_rule(const Tensor& self, optional<int64_t> self_bdim, IntArrayRef source, IntArrayRef destination) {
   auto self_ = moveBatchDimToFront(self, self_bdim);
   auto source_ = getPhysicalDims(self_, self_bdim.has_value(), source);
@@ -480,17 +477,9 @@
   VMAP_SUPPORT("slice_backward", slice_backward_batch_rule);
   VMAP_SUPPORT("view", view_batching_rule);
   VMAP_SUPPORT("expand", expand_batch_rule);
-<<<<<<< HEAD
-<<<<<<< HEAD
   VMAP_SUPPORT("unfold", unfold_batch_rule);
-}
-=======
   VMAP_SUPPORT("movedim.intlist", movedim_batch_rule);
+  m.impl("movedim.int", static_cast<Tensor(*)(const Tensor&,int64_t,int64_t)>(native::movedim)); // composite wrt autograd
 } 
->>>>>>> move to view batching rules
-=======
-  VMAP_SUPPORT("movedim.intlist", movedim_batch_rule);
-} 
->>>>>>> 3bd95014
 
 }}