--- conflicted
+++ resolved
@@ -212,13 +212,8 @@
   index_ = ensure_has_bdim(index_, index_bdim.has_value(), batch_size);
   auto physical_dim = getPhysicalDim(self_, /*has_batch_dim*/true, dim);
 
-<<<<<<< HEAD
   auto result = f(self_, physical_dim, index_, value, args...);
   // result should have same shape as self
-=======
-  auto result = at::scatter(self_, physical_dim, index_, value);
-  // result should have same rank as self
->>>>>>> 3295ed37
   if (self_logical_rank == 0) {
     result = result.squeeze(-1);
   }
@@ -255,13 +250,8 @@
   src_ = ensure_has_bdim(src_, src_bdim.has_value(), batch_size);
   auto physical_dim = getPhysicalDim(self_, /*has_batch_dim*/true, dim);
 
-<<<<<<< HEAD
   auto result = f(self_, physical_dim, index_, src_, args...);
   // result should have same shape as self
-=======
-  auto result = f(self_, physical_dim, index_, src_);
-  // result should have same rank as self
->>>>>>> 3295ed37
   if (self_logical_rank == 0) {
     result = result.squeeze(-1);
   }
@@ -443,13 +433,10 @@
   VMAP_SUPPORT("scatter.value", scatter_value_batch_rule);
   VMAP_SUPPORT("scatter.src", scatter_src_batch_rule);
   VMAP_SUPPORT("scatter_add", scatter_add_batch_rule);
-<<<<<<< HEAD
   VMAP_SUPPORT("scatter.reduce", scatter_reduce_batch_rule);
   VMAP_SUPPORT("scatter.value_reduce", scatter_value_reduce_batch_rule);
-=======
   VMAP_SUPPORT("index_select", index_select_batch_rule);
 
->>>>>>> 3295ed37
 }
 
 }}