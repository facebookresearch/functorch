import subprocess
import torch.fx as fx
import copy
import torch
import math


class ConcreteProp(torch.fx.Interpreter):
    def run_node(self, n):
        result = super().run_node(n)

        found_tensor = False

        def extract_tensor_meta(obj):
            if isinstance(obj, torch.Tensor):
                nonlocal found_tensor
                found_tensor = True
                return obj
            else:
                return obj

        from torch.fx.node import map_aggregate
        concrete_value = map_aggregate(result, extract_tensor_meta)
        if found_tensor:
            n.meta['concrete_value'] = concrete_value
        return result

    def propagate(self, *args):
        return super().run(*args)


def _get_placeholders(graph):
    return list(filter(lambda x: x.op == 'placeholder', graph.nodes))

# inplace modifies node/inps


def _convert_node_to_placeholder(node, inps):
    node.op = 'placeholder'
    node.args = ()
    node.target = node.name
    concrete_val = node.meta['concrete_value']
    if isinstance(concrete_val, torch.Tensor):
        inps.append(concrete_val)
    else:
        inps.append(torch.zeros(()))
        for tuple_user in list(node.users):
            _convert_node_to_placeholder(tuple_user, inps)


def minimizer(fail_f: fx.GraphModule, inps, module_fails):
    """
    Minimizes a FX graph with given inputs, such that the resulting FX graph still returns True for module_fails.

    Does 2 main strategies:
    1. Truncates suffix: Removes some suffix from the graph and sets a new output.
    2. Delta Debugging: Tries replacing half of the graph with inputs. If fails,
        tries replacing quarter of the graph, etc.

    >>> failing_function = fx.symbolic_trace(f)
    >>> minimize(failing_function, [torch.randn(5)], lambda fx_g, inps: fx_g(*inps))

    note: module_fails returns True if it fails.
    """
    failing_graph = fail_f.graph
    cur_size = len(failing_graph.nodes)

    def graph_fails(graph, inps):

        mod = fx.GraphModule(fail_f, graph)
        mod.graph.lint()
        return module_fails(mod, inps)

    ConcreteProp(fail_f).propagate(*inps)
    if not graph_fails(failing_graph, inps):
        raise RuntimeError("Input graph did not fail the tester")
    print(f"Started off with {cur_size} nodes")

    def remove_suffix(cur_graph, cur_inps):
        print("Strategy: Remove suffix")
        assert graph_fails(cur_graph, cur_inps)
        gap = 2**math.floor(math.log2(len(cur_graph.nodes)))
        tested = set()
        while gap >= 1:
            new_graph = fx.Graph()
            env = {}
            for idx, node in enumerate(cur_graph.nodes):
                new_node = new_graph.node_copy(node, lambda x: env[x])
                if node.op not in ['placeholder', 'output']:
                    if idx % gap == 0 and idx not in tested:
                        output_node = new_graph.output((new_node,))
                        if graph_fails(new_graph, cur_inps) and len(new_graph.nodes) < len(cur_graph.nodes):
                            print()
                            print(f"SUCCESS: Removed [{idx}:{len(cur_graph.nodes)})")
                            return (new_graph, cur_inps), True
                        else:
                            tested.add(idx)
                            new_graph.erase_node(output_node)
                env[node] = new_node
            gap //= 2
        print("FAIL: Could not remove suffix")
        return (cur_graph, cur_inps), False

    def remove_unused_inputs(cur_graph, cur_inps):
        assert graph_fails(cur_graph, cur_inps)
        ph_nodes = _get_placeholders(cur_graph)
        if len(ph_nodes) != len(cur_inps):
            print(cur_graph)
            print(len(cur_inps))
        assert len(ph_nodes) == len(cur_inps)

        new_inps = []
        for idx in range(len(ph_nodes)):
            if len(ph_nodes[idx].users) == 0:
                cur_graph.erase_node(ph_nodes[idx])
            else:
                new_inps.append(cur_inps[idx])

        if len(new_inps) < len(cur_inps) and graph_fails(cur_graph, new_inps):
            print("Strategy: Remove unused inputs")
            print(f"SUCCESS: Went from {len(cur_inps)} inputs to {len(new_inps)} inputs")
            return (cur_graph, new_inps), True
        else:
            return (cur_graph, new_inps), False

    def eliminate_dead_code(cur_graph, cur_inps):
        orig_size = len(cur_graph.nodes)
        if cur_graph.eliminate_dead_code() and graph_fails(cur_graph, cur_inps):
            print("Strategy: Eliminate dead code")
            print(f"SUCCESS: Went from {orig_size} nodes to {len(cur_graph.nodes)} nodes")
            return (cur_graph, cur_inps), True
        else:
            return (cur_graph, cur_inps), False

    def consolidate_placeholders(cur_graph):
        new_graph = fx.Graph()
        env = {}
        for node in cur_graph.nodes:
            if node.op == 'placeholder':
                new_node = new_graph.node_copy(node, lambda x: env[x])
                env[node] = new_node

        for node in cur_graph.nodes:
            if node.op != 'placeholder':
                new_node = new_graph.node_copy(node, lambda x: env[x])
                env[node] = new_node
        return new_graph

    def delta_debugging(cur_graph: fx.Graph, cur_inps):
        print("Strategy: Delta Debugging")
        assert graph_fails(cur_graph, cur_inps)
        starting_placeholders = len(_get_placeholders(cur_graph))
        num_nodes = len(cur_graph.nodes)
        gap = int(2**math.floor(math.log2(num_nodes)))
        while gap >= 1:
            for start_range in range(0, num_nodes, gap):
                is_removing = False
                new_graph = copy.deepcopy(cur_graph)
                new_inps = cur_inps[:]
                end_range = min(num_nodes, start_range + gap)
                for idx in range(start_range, end_range):
                    new_node = list(new_graph.nodes)[idx]
                    if new_node.op not in ['placeholder', 'output']:
                        is_removing = True
                        _convert_node_to_placeholder(new_node, new_inps)
                if not is_removing:
                    continue
                new_graph = consolidate_placeholders(new_graph)
                if graph_fails(new_graph, new_inps):
                    print(
                        f"SUCCESS: Removed ({start_range}:{end_range}] - Went from {starting_placeholders} "
                        "placeholders to {len(_get_placeholders(new_graph))}"
                    )
                    return (new_graph, new_inps), True
            gap //= 2

        print("FAIL: Could not remove prefix")
        return (cur_graph, inps), False

    print("###################")
    print(f"Current size: {len(failing_graph.nodes)}")
    print("###################")
    while True:
        any_succeeded = False
        strategies = [
            remove_suffix, eliminate_dead_code, remove_unused_inputs,
            delta_debugging, eliminate_dead_code, remove_unused_inputs
        ]
        for strategy in strategies:
            out = strategy(copy.deepcopy(failing_graph), inps[:])
            (cur_graph, cur_inps), succeeded = out
            if succeeded:
                print()
                print("###################")
                print(f"Current size: {len(cur_graph.nodes)}")
                print("###################")
                failing_graph = cur_graph
                inps = cur_inps
                any_succeeded = True

        if not any_succeeded:
            break
    failing_fx = fx.GraphModule(fail_f, failing_graph)
    print(failing_fx.code)
    print([i.shape for i in inps])
    return failing_fx, inps

<<<<<<< HEAD

=======
>>>>>>> ed6787ac
def check_nvfuser_subprocess(f, inps):
    import subprocess
    f.to_folder("temp")
    with open("_temp.py", 'w') as fil:
        fil.write(f'''
    import torch
    from temp import FxModule
    f = FxModule().cuda()
    inps = {[(i.shape, i.dtype) for i in inps]}
    inps = [torch.randn(shape, dtype=dtype, device='cuda') for shape, dtype in inps]
    with torch.jit.fuser("fuser2"):
    nf = torch.jit.script(f)
    for _ in range(5):
        nf(*inps)
    ''')
    try:
        subprocess.check_call("PYTORCH_NVFUSER_DISABLE_FALLBACK=1 python _temp.py", shell=True)
    except Exception as e:
        print(e)
        return True
    return False<|MERGE_RESOLUTION|>--- conflicted
+++ resolved
@@ -205,12 +205,9 @@
     print([i.shape for i in inps])
     return failing_fx, inps
 
-<<<<<<< HEAD
-
-=======
->>>>>>> ed6787ac
+
 def check_nvfuser_subprocess(f, inps):
-    import subprocess
+
     f.to_folder("temp")
     with open("_temp.py", 'w') as fil:
         fil.write(f'''
